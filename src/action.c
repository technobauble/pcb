/* 15 Oct 2008 Ineiev: add CycleCrosshair action */

/*
 *                            COPYRIGHT
 *
 *  PCB, interactive printed circuit board design
 *  Copyright (C) 1994,1995,1996 Thomas Nau
 *  Copyright (C) 1997, 1998, 1999, 2000, 2001 Harry Eaton
 *
 *  This program is free software; you can redistribute it and/or modify
 *  it under the terms of the GNU General Public License as published by
 *  the Free Software Foundation; either version 2 of the License, or
 *  (at your option) any later version.
 *
 *  This program is distributed in the hope that it will be useful,
 *  but WITHOUT ANY WARRANTY; without even the implied warranty of
 *  MERCHANTABILITY or FITNESS FOR A PARTICULAR PURPOSE.  See the
 *  GNU General Public License for more details.
 *
 *  You should have received a copy of the GNU General Public License
 *  along with this program; if not, write to the Free Software
 *  Foundation, Inc., 51 Franklin St, Fifth Floor, Boston, MA  02110-1301  USA
 *
 *  Contact addresses for paper mail and Email:
 *  Harry Eaton, 6697 Buttonhole Ct, Columbia, MD 21044, USA
 *  haceaton@aplcomm.jhuapl.edu
 *
 */

/* action routines for output window
 */

#ifdef HAVE_CONFIG_H
#include "config.h"
#endif

#include "global.h"

#include "action.h"
#include "autoplace.h"
#include "autoroute.h"
#include "buffer.h"
#include "change.h"
#include "command.h"
#include "copy.h"
#include "create.h"
#include "crosshair.h"
#include "data.h"
#include "draw.h"
#include "error.h"
#include "file.h"
#include "find.h"
#include "hid.h"
#include "insert.h"
#include "line.h"
#include "mymem.h"
#include "misc.h"
#include "move.h"
#include "polygon.h"
/*#include "print.h"*/
#include "rats.h"
#include "remove.h"
#include "report.h"
#include "rotate.h"
#include "rubberband.h"
#include "search.h"
#include "select.h"
#include "set.h"
#include "thermal.h"
#include "undo.h"
#include "rtree.h"
#include "macro.h"

#include <assert.h>

#ifdef HAVE_LIBDMALLOC
#include <dmalloc.h>
#endif

/* for fork() and friends */
#ifdef HAVE_UNISTD_H
#include <unistd.h>
#endif

#ifdef HAVE_SYS_WAIT_H
#include <sys/wait.h>
#endif

/* ---------------------------------------------------------------------------
 * some local types
 */
typedef enum
{
  F_AddSelected,
  F_All,
  F_AllConnections,
  F_AllRats,
  F_AllUnusedPins,
  F_Arc,
  F_Arrow,
  F_Block,
  F_Description,
  F_Cancel,
  F_Center,
  F_Clear,
  F_ClearAndRedraw,
  F_ClearList,
  F_Close,
  F_Connection,
  F_Convert,
  F_Copy,
  F_CycleClip,
  F_CycleCrosshair,
  F_DeleteRats,
  F_Drag,
  F_DrillReport,
  F_Element,
  F_ElementByName,
  F_ElementConnections,
  F_ElementToBuffer,
  F_Escape,
  F_Find,
  F_FlipElement,
  F_FoundPins,
  F_Grid,
  F_InsertPoint,
  F_Layer,
  F_Layout,
  F_LayoutAs,
  F_LayoutToBuffer,
  F_Line,
  F_LineSize,
  F_Lock,
  F_Mirror,
  F_Move,
  F_NameOnPCB,
  F_Netlist,
  F_None,
  F_Notify,
  F_Object,
  F_ObjectByName,
  F_PasteBuffer,
  F_PadByName,
  F_PinByName,
  F_PinOrPadName,
  F_Pinout,
  F_Polygon,
  F_PreviousPoint,
  F_RatsNest,
  F_Rectangle,
  F_Redraw,
  F_Release,
  F_Revert,
  F_Remove,
  F_RemoveSelected,
  F_Report,
  F_Reset,
  F_ResetLinesAndPolygons,
  F_ResetPinsViasAndPads,
  F_Restore,
  F_Rotate,
  F_Save,
  F_Scroll,
  F_Selected,
  F_SelectedArcs,
  F_SelectedElements,
  F_SelectedLines,
  F_SelectedNames,
  F_SelectedObjects,
  F_SelectedPads,
  F_SelectedPins,
  F_SelectedTexts,
  F_SelectedVias,
  F_SelectedRats,
  F_Stroke,
  F_Text,
  F_TextByName,
  F_TextScale,
  F_Thermal,
  F_ToLayout,
  F_ToggleAllDirections,
  F_ToggleAutoDRC,
  F_ToggleClearLine,
  F_ToggleFullPoly,
  F_ToggleGrid,
  F_ToggleHideNames,
  F_ToggleMask,
  F_ToggleName,
  F_ToggleObject,
  F_ToggleShowDRC,
  F_ToggleLiveRoute,
  F_ToggleRubberBandMode,
  F_ToggleStartDirection,
  F_ToggleSnapPin,
  F_ToggleThindraw,
  F_ToggleLockNames,
  F_ToggleOnlyNames,
  F_ToggleThindrawPoly,
  F_ToggleOrthoMove,
  F_ToggleLocalRef,
  F_ToggleCheckPlanes,
  F_ToggleUniqueNames,
  F_Via,
  F_ViaByName,
  F_Value,
  F_ViaDrillingHole,
  F_ViaSize,
  F_Zoom
}
FunctionID;

typedef struct			/* used to identify subfunctions */
{
  char *Identifier;
  FunctionID ID;
}
FunctionType, *FunctionTypePtr;

/* --------------------------------------------------------------------------- */

/* %start-doc actions 00delta

Many actions take a @code{delta} parameter as the last parameter,
which is an amount to change something.  That @code{delta} may include
units, as an additional parameter, such as @code{Action(Object,5,mm)}.
If no units are specified, the default is PCB's native units
(currently 1/100 mil).  Also, if the delta is prefixed by @code{+} or
@code{-}, the size is increased or decreased by that amount.
Otherwise, the size size is set to the given amount.

@example
Action(Object,5,mil)
Action(Object,+0.5,mm)
Action(Object,-1)
@end example

Actions which take a @code{delta} parameter which do not accept all
these options will specify what they do take.

%end-doc */

/* %start-doc actions 00objects

Many actions act on indicated objects on the board.  They will have
parameters like @code{ToggleObject} or @code{SelectedVias} to indicate
what group of objects they act on.  Unless otherwise specified, these
parameters are defined as follows:

@table @code

@item Object
@itemx ToggleObject
Affects the object under the mouse pointer.  If this action is invoked
from a menu or script, the user will be prompted to click on an
object, which is then the object affected.

@item Selected
@itemx SelectedObjects

Affects all objects which are currently selected.  At least, all
selected objects for which the given action makes sense.

@item SelectedPins
@itemx SelectedVias
@itemx Selected@var{Type}
@itemx @i{etc}
Affects all objects which are both selected and of the @var{Type} specified.

@end table

%end-doc */

/*  %start-doc actions 00macros

@macro pinshapes

Pins, pads, and vias can have various shapes.  All may be round.  Pins
and pads may be square (obviously "square" pads are usually
rectangular).  Pins and vias may be octagonal.  When you change a
shape flag of an element, you actually change all of its pins and
pads.

Note that the square flag takes precedence over the octagon flag,
thus, if both the square and octagon flags are set, the object is
square.  When the square flag is cleared, the pins and pads will be
either round or, if the octagon flag is set, octagonal.

@end macro

%end-doc */

/* ---------------------------------------------------------------------------
 * some local identifiers
 */
static PointType InsertedPoint;
static LayerTypePtr lastLayer;
static struct
{
  PolygonTypePtr poly;
  LineType line;
}
fake;

static struct
{
  int X;
  int Y;
  Cardinal Buffer;
  Boolean Click;
  Boolean Moving;		/* selected type clicked on */
  int Hit;			/* move type clicked on */
  void *ptr1;
  void *ptr2;
  void *ptr3;
}
Note;

static int defer_updates = 0;
static int defer_needs_update = 0;

static Cardinal polyIndex = 0;
static Boolean IgnoreMotionEvents = False;
static Boolean saved_mode = False;
#ifdef HAVE_LIBSTROKE
static Boolean mid_stroke = False;
static BoxType StrokeBox;
#endif
static FunctionType Functions[] = {
  {"AddSelected", F_AddSelected},
  {"All", F_All},
  {"AllConnections", F_AllConnections},
  {"AllRats", F_AllRats},
  {"AllUnusedPins", F_AllUnusedPins},
  {"Arc", F_Arc},
  {"Arrow", F_Arrow},
  {"Block", F_Block},
  {"Description", F_Description},
  {"Cancel", F_Cancel},
  {"Center", F_Center},
  {"Clear", F_Clear},
  {"ClearAndRedraw", F_ClearAndRedraw},
  {"ClearList", F_ClearList},
  {"Close", F_Close},
  {"Connection", F_Connection},
  {"Convert", F_Convert},
  {"Copy", F_Copy},
  {"CycleClip", F_CycleClip},
  {"CycleCrosshair", F_CycleCrosshair},
  {"DeleteRats", F_DeleteRats},
  {"Drag", F_Drag},
  {"DrillReport", F_DrillReport},
  {"Element", F_Element},
  {"ElementByName", F_ElementByName},
  {"ElementConnections", F_ElementConnections},
  {"ElementToBuffer", F_ElementToBuffer},
  {"Escape", F_Escape},
  {"Find", F_Find},
  {"FlipElement", F_FlipElement},
  {"FoundPins", F_FoundPins},
  {"Grid", F_Grid},
  {"InsertPoint", F_InsertPoint},
  {"Layer", F_Layer},
  {"Layout", F_Layout},
  {"LayoutAs", F_LayoutAs},
  {"LayoutToBuffer", F_LayoutToBuffer},
  {"Line", F_Line},
  {"LineSize", F_LineSize},
  {"Lock", F_Lock},
  {"Mirror", F_Mirror},
  {"Move", F_Move},
  {"NameOnPCB", F_NameOnPCB},
  {"Netlist", F_Netlist},
  {"None", F_None},
  {"Notify", F_Notify},
  {"Object", F_Object},
  {"ObjectByName", F_ObjectByName},
  {"PasteBuffer", F_PasteBuffer},
  {"PadByName", F_PadByName},
  {"PinByName", F_PinByName},
  {"PinOrPadName", F_PinOrPadName},
  {"Pinout", F_Pinout},
  {"Polygon", F_Polygon},
  {"PreviousPoint", F_PreviousPoint},
  {"RatsNest", F_RatsNest},
  {"Rectangle", F_Rectangle},
  {"Redraw", F_Redraw},
  {"Release", F_Release},
  {"Remove", F_Remove},
  {"RemoveSelected", F_RemoveSelected},
  {"Report", F_Report},
  {"Reset", F_Reset},
  {"ResetLinesAndPolygons", F_ResetLinesAndPolygons},
  {"ResetPinsViasAndPads", F_ResetPinsViasAndPads},
  {"Restore", F_Restore},
  {"Revert", F_Revert},
  {"Rotate", F_Rotate},
  {"Save", F_Save},
  {"Scroll", F_Scroll},
  {"Selected", F_Selected},
  {"SelectedArcs", F_SelectedArcs},
  {"SelectedElements", F_SelectedElements},
  {"SelectedLines", F_SelectedLines},
  {"SelectedNames", F_SelectedNames},
  {"SelectedObjects", F_SelectedObjects},
  {"SelectedPins", F_SelectedPins},
  {"SelectedPads", F_SelectedPads},
  {"SelectedRats", F_SelectedRats},
  {"SelectedTexts", F_SelectedTexts},
  {"SelectedVias", F_SelectedVias},
  {"Stroke", F_Stroke},
  {"Text", F_Text},
  {"TextByName", F_TextByName},
  {"TextScale", F_TextScale},
  {"Thermal", F_Thermal},
  {"ToLayout", F_ToLayout},
  {"Toggle45Degree", F_ToggleAllDirections},
  {"ToggleClearLine", F_ToggleClearLine},
  {"ToggleFullPoly", F_ToggleFullPoly},
  {"ToggleGrid", F_ToggleGrid},
  {"ToggleMask", F_ToggleMask},
  {"ToggleName", F_ToggleName},
  {"ToggleObject", F_ToggleObject},
  {"ToggleRubberBandMode", F_ToggleRubberBandMode},
  {"ToggleStartDirection", F_ToggleStartDirection},
  {"ToggleSnapPin", F_ToggleSnapPin},
  {"ToggleThindraw", F_ToggleThindraw},
  {"ToggleThindrawPoly", F_ToggleThindrawPoly},
  {"ToggleLockNames", F_ToggleLockNames},
  {"ToggleOnlyNames", F_ToggleOnlyNames},
  {"ToggleHideNames", F_ToggleHideNames},
  {"ToggleCheckPlanes", F_ToggleCheckPlanes},
  {"ToggleLocalRef", F_ToggleLocalRef},
  {"ToggleOrthoMove", F_ToggleOrthoMove},
  {"ToggleShowDRC", F_ToggleShowDRC},
  {"ToggleLiveRoute", F_ToggleLiveRoute},
  {"ToggleAutoDRC", F_ToggleAutoDRC},
  {"ToggleUniqueNames", F_ToggleUniqueNames},
  {"Value", F_Value},
  {"Via", F_Via},
  {"ViaByName", F_ViaByName},
  {"ViaSize", F_ViaSize},
  {"ViaDrillingHole", F_ViaDrillingHole},
  {"Zoom", F_Zoom}
};

/* ---------------------------------------------------------------------------
 * some local routines
 */
static int GetFunctionID (String);
static void AdjustAttachedBox (void);
static void NotifyLine (void);
static void NotifyBlock (void);
static void NotifyMode (void);
static void ClearWarnings (void);
#ifdef HAVE_LIBSTROKE
static void FinishStroke (void);
extern void stroke_init (void);
extern void stroke_record (int x, int y);
extern int stroke_trans (char *s);
#endif
static void ChangeFlag (char *, char *, int, char *);

#define ARG(n) (argc > (n) ? argv[n] : 0)

#ifdef HAVE_LIBSTROKE

/* ---------------------------------------------------------------------------
 * FinishStroke - try to recognize the stroke sent
 */
void
FinishStroke (void)
{
  char msg[255];
  int type;
  unsigned long num;
  void *ptr1, *ptr2, *ptr3;

  mid_stroke = False;
  if (stroke_trans (msg))
    {
      num = atoi (msg);
      switch (num)
	{
	case 456:
	  if (Settings.Mode == LINE_MODE)
	    {
	      SetMode (LINE_MODE);
	    }
	  break;
	case 9874123:
	case 74123:
	case 987412:
	case 8741236:
	case 874123:
	  RotateScreenObject (StrokeBox.X1, StrokeBox.Y1, SWAP_IDENT ? 1 : 3);
	  break;
	case 7896321:
	case 786321:
	case 789632:
	case 896321:
	  RotateScreenObject (StrokeBox.X1, StrokeBox.Y1, SWAP_IDENT ? 3 : 1);
	  break;
	case 258:
	  SetMode (LINE_MODE);
	  break;
	case 852:
	  SetMode (ARROW_MODE);
	  break;
	case 1478963:
	  ActionUndo ("");
	  break;
	case 147423:
	case 147523:
	case 1474123:
	  Redo (True);
	  break;
	case 148963:
	case 147863:
	case 147853:
	case 145863:
	  SetMode (VIA_MODE);
	  break;
	case 951:
	case 9651:
	case 9521:
	case 9621:
	case 9851:
	case 9541:
	case 96521:
	case 96541:
	case 98541:
	  SetZoom (1000);	/* special zoom extents */
	  break;
	case 159:
	case 1269:
	case 1259:
	case 1459:
	case 1569:
	case 1589:
	case 12569:
	case 12589:
	case 14589:
	  {
	    LocationType x = (StrokeBox.X1 + StrokeBox.X2) / 2;
	    LocationType y = (StrokeBox.Y1 + StrokeBox.Y2) / 2;
	    int z;
	    z =
	      1 +
	      log (fabs (StrokeBox.X2 - StrokeBox.X1) / Output.Width) /
	      log (2.0);
	    z =
	      MAX (z,
		   1 +
		   log (fabs (StrokeBox.Y2 - StrokeBox.Y1) / Output.Height) /
		   log (2.0));
	    SetZoom (z);

	    CenterDisplay (x, y, False);
	    break;
	  }

	default:
	  Message ("Unknown stroke %s\n", msg);
	  break;
	}
    }
  else
    gui->beep ();
}
#endif

/* ---------------------------------------------------------------------------
 * Clear warning color from pins/pads
 */
static void
ClearWarnings ()
{
  Settings.RatWarn = False;
  ALLPIN_LOOP (PCB->Data);
  {
    if (TEST_FLAG (WARNFLAG, pin))
      {
	CLEAR_FLAG (WARNFLAG, pin);
	DrawPin (pin, 0);
      }
  }
  ENDALL_LOOP;
  ALLPAD_LOOP (PCB->Data);
  {
    if (TEST_FLAG (WARNFLAG, pad))
      {
	CLEAR_FLAG (WARNFLAG, pad);
	DrawPad (pad, 0);
      }
  }
  ENDALL_LOOP;
  Draw ();
}

static void
click_cb (hidval hv)
{
  if (Note.Click)
    {
      Note.Click = False;
      if (Note.Moving && !gui->shift_is_pressed ())
	{
	  HideCrosshair (True);
	  Note.Buffer = Settings.BufferNumber;
	  SetBufferNumber (MAX_BUFFER - 1);
	  ClearBuffer (PASTEBUFFER);
	  AddSelectedToBuffer (PASTEBUFFER, Note.X, Note.Y, True);
	  SaveUndoSerialNumber ();
	  RemoveSelected ();
	  SaveMode ();
	  saved_mode = True;
	  SetMode (PASTEBUFFER_MODE);
	  RestoreCrosshair (True);
	}
      else if (Note.Hit && !gui->shift_is_pressed ())
	{
	  HideCrosshair (True);
	  SaveMode ();
	  saved_mode = True;
	  SetMode (gui->control_is_pressed ()? COPY_MODE : MOVE_MODE);
	  Crosshair.AttachedObject.Ptr1 = Note.ptr1;
	  Crosshair.AttachedObject.Ptr2 = Note.ptr2;
	  Crosshair.AttachedObject.Ptr3 = Note.ptr3;
	  Crosshair.AttachedObject.Type = Note.Hit;
	  AttachForCopy (Note.X, Note.Y);
	  RestoreCrosshair (True);
	}
      else
	{
	  BoxType box;

	  Note.Hit = 0;
	  Note.Moving = False;
	  HideCrosshair (True);
	  SaveUndoSerialNumber ();
	  box.X1 = -MAX_COORD;
	  box.Y1 = -MAX_COORD;
	  box.X2 = MAX_COORD;
	  box.Y2 = MAX_COORD;
	  /* unselect first if shift key not down */
	  if (!gui->shift_is_pressed () && SelectBlock (&box, False))
	    SetChangedFlag (True);
	  NotifyBlock ();
	  Crosshair.AttachedBox.Point1.X = Note.X;
	  Crosshair.AttachedBox.Point1.Y = Note.Y;
	  RestoreCrosshair (True);
	}
    }
}

static void
ReleaseMode (void)
{
  BoxType box;

  if (Note.Click)
    {
      BoxType box;

      box.X1 = -MAX_COORD;
      box.Y1 = -MAX_COORD;
      box.X2 = MAX_COORD;
      box.Y2 = MAX_COORD;

      Note.Click = False;	/* inhibit timer action */
      SaveUndoSerialNumber ();
      /* unselect first if shift key not down */
      if (!gui->shift_is_pressed ())
	{
	  if (SelectBlock (&box, False))
	    SetChangedFlag (True);
	  if (Note.Moving)
	    {
	      Note.Moving = 0;
	      Note.Hit = 0;
	      return;
	    }
	}
      RestoreUndoSerialNumber ();
      if (SelectObject ())
	SetChangedFlag (True);
      Note.Hit = 0;
      Note.Moving = 0;
    }
  else if (Note.Moving)
    {
      RestoreUndoSerialNumber ();
      NotifyMode ();
      ClearBuffer (PASTEBUFFER);
      SetBufferNumber (Note.Buffer);
      Note.Moving = False;
      Note.Hit = 0;
    }
  else if (Note.Hit)
    {
      NotifyMode ();
      Note.Hit = 0;
    }
  else if (Settings.Mode == ARROW_MODE)
    {
      box.X1 = MIN (Crosshair.AttachedBox.Point1.X,
		    Crosshair.AttachedBox.Point2.X);
      box.Y1 = MIN (Crosshair.AttachedBox.Point1.Y,
		    Crosshair.AttachedBox.Point2.Y);
      box.X2 = MAX (Crosshair.AttachedBox.Point1.X,
		    Crosshair.AttachedBox.Point2.X);
      box.Y2 = MAX (Crosshair.AttachedBox.Point1.Y,
		    Crosshair.AttachedBox.Point2.Y);
      RestoreUndoSerialNumber ();
      if (SelectBlock (&box, True))
	SetChangedFlag (True);
      else if (Bumped)
	IncrementUndoSerialNumber ();
      Crosshair.AttachedBox.State = STATE_FIRST;
    }
  if (saved_mode)
    RestoreMode ();
  saved_mode = False;
}

/* ---------------------------------------------------------------------------
 * get function ID of passed string
 */
#define HSIZE 257
static char function_hash[HSIZE];
static int hash_initted = 0;

static int
hashfunc(String s)
{
  int i = 0;
  while (*s)
    {
      i ^= i >> 16;
      i = (i * 13) ^ (unsigned char)tolower((int) *s);
      s ++;
    }
  i = (unsigned int)i % HSIZE;
  return i;
}

static int
GetFunctionID (String Ident)
{
  int i, h;

  if (Ident == 0)
    return -1;

  if (!hash_initted)
    {
      hash_initted = 1;
      if (HSIZE < ENTRIES (Functions) * 2)
	{
	  fprintf(stderr, "Error: function hash size too small (%d vs %lu at %s:%d)\n",
		  HSIZE, (unsigned long) ENTRIES (Functions)*2, __FILE__,  __LINE__);
	  exit(1);
	}
      if (ENTRIES (Functions) > 254)
	{
	  /* Change 'char' to 'int' and remove this when we get to 256
	     strings to hash. */
	  fprintf(stderr, "Error: function hash type too small (%d vs %lu at %s:%d)\n",
		  256, (unsigned long) ENTRIES (Functions), __FILE__,  __LINE__);
	  exit(1);
	  
	}
      for (i=ENTRIES (Functions)-1; i>=0; i--)
	{
	  h = hashfunc (Functions[i].Identifier);
	  while (function_hash[h])
	    h = (h + 1) % HSIZE;
	  function_hash[h] = i + 1;
	}
    }

  i = hashfunc (Ident);
  while (1)
    {
      /* We enforce the "hash table bigger than function table" rule,
	 so we know there will be at least one zero entry to find.  */
      if (!function_hash[i])
	return (-1);
      if (!strcasecmp (Ident, Functions[function_hash[i]-1].Identifier))
	return ((int) Functions[function_hash[i]-1].ID);
      i = (i + 1) % HSIZE;
    }
}

/* ---------------------------------------------------------------------------
 * set new coordinates if in 'RECTANGLE' mode
 * the cursor shape is also adjusted
 */
static void
AdjustAttachedBox (void)
{
  if (Settings.Mode == ARC_MODE)
    {
      Crosshair.AttachedBox.otherway = gui->shift_is_pressed ();
      return;
    }
  switch (Crosshair.AttachedBox.State)
    {
    case STATE_SECOND:		/* one corner is selected */
      {
	/* update coordinates */
	Crosshair.AttachedBox.Point2.X = Crosshair.X;
	Crosshair.AttachedBox.Point2.Y = Crosshair.Y;
	break;
      }
    }
}

/* ---------------------------------------------------------------------------
 * adjusts the objects which are to be created like attached lines...
 */
void
AdjustAttachedObjects (void)
{
  PointTypePtr pnt;
  switch (Settings.Mode)
    {
      /* update at least an attached block (selection) */
    case NO_MODE:
    case ARROW_MODE:
      if (Crosshair.AttachedBox.State)
	{
	  Crosshair.AttachedBox.Point2.X = Crosshair.X;
	  Crosshair.AttachedBox.Point2.Y = Crosshair.Y;
	}
      break;

      /* rectangle creation mode */
    case RECTANGLE_MODE:
    case ARC_MODE:
      AdjustAttachedBox ();
      break;

      /* polygon creation mode */
    case POLYGON_MODE:
      AdjustAttachedLine ();
      break;
      /* line creation mode */
    case LINE_MODE:
      if (PCB->RatDraw || PCB->Clipping == 0)
	AdjustAttachedLine ();
      else
	AdjustTwoLine (PCB->Clipping - 1);
      break;
      /* point insertion mode */
    case INSERTPOINT_MODE:
      pnt = AdjustInsertPoint ();
      if (pnt)
	InsertedPoint = *pnt;
      break;
    case ROTATE_MODE:
      break;
    }
}

/* ---------------------------------------------------------------------------
 * creates points of a line
 */
static void
NotifyLine (void)
{
  int type = NO_TYPE;
  void *ptr1, *ptr2, *ptr3;

  if (!Marked.status || TEST_FLAG (LOCALREFFLAG, PCB))
    SetLocalRef (Crosshair.X, Crosshair.Y, True);
  switch (Crosshair.AttachedLine.State)
    {
    case STATE_FIRST:		/* first point */
      if (PCB->RatDraw && SearchScreen (Crosshair.X, Crosshair.Y,
					PAD_TYPE | PIN_TYPE, &ptr1, &ptr1,
					&ptr1) == NO_TYPE)
	{
	  gui->beep ();
	  break;
	}
      if (TEST_FLAG (AUTODRCFLAG, PCB) && Settings.Mode == LINE_MODE)
	{
	  type = SearchScreen (Crosshair.X, Crosshair.Y,
			       PIN_TYPE | PAD_TYPE | VIA_TYPE, &ptr1, &ptr2,
			       &ptr3);
	  LookupConnection (Crosshair.X, Crosshair.Y, True, TO_PCB (1),
			    FOUNDFLAG);
	}
      if (type == PIN_TYPE || type == VIA_TYPE)
	{
	  Crosshair.AttachedLine.Point1.X =
	    Crosshair.AttachedLine.Point2.X = ((PinTypePtr) ptr2)->X;
	  Crosshair.AttachedLine.Point1.Y =
	    Crosshair.AttachedLine.Point2.Y = ((PinTypePtr) ptr2)->Y;
	}
      else if (type == PAD_TYPE)
	{
	  PadTypePtr pad = (PadTypePtr) ptr2;
	  float d1, d2;
	  d1 = SQUARE (Crosshair.X - pad->Point1.X) +
	    SQUARE (Crosshair.Y - pad->Point1.Y);
	  d2 = SQUARE (Crosshair.X - pad->Point2.X) +
	    SQUARE (Crosshair.Y - pad->Point2.Y);
	  if (d2 < d1)
	    {
	      Crosshair.AttachedLine.Point1 =
		Crosshair.AttachedLine.Point2 = pad->Point2;
	    }
	  else
	    {
	      Crosshair.AttachedLine.Point1 =
		Crosshair.AttachedLine.Point2 = pad->Point1;
	    }
	}
      else
	{
	  Crosshair.AttachedLine.Point1.X =
	    Crosshair.AttachedLine.Point2.X = Crosshair.X;
	  Crosshair.AttachedLine.Point1.Y =
	    Crosshair.AttachedLine.Point2.Y = Crosshair.Y;
	}
      Crosshair.AttachedLine.State = STATE_SECOND;
      break;

    case STATE_SECOND:
      /* fall through to third state too */
      lastLayer = CURRENT;
    default:			/* all following points */
      Crosshair.AttachedLine.State = STATE_THIRD;
      break;
    }
}

/* ---------------------------------------------------------------------------
 * create first or second corner of a marked block
 */
static void
NotifyBlock (void)
{
  HideCrosshair (True);
  switch (Crosshair.AttachedBox.State)
    {
    case STATE_FIRST:		/* setup first point */
      Crosshair.AttachedBox.Point1.X =
	Crosshair.AttachedBox.Point2.X = Crosshair.X;
      Crosshair.AttachedBox.Point1.Y =
	Crosshair.AttachedBox.Point2.Y = Crosshair.Y;
      Crosshair.AttachedBox.State = STATE_SECOND;
      break;

    case STATE_SECOND:		/* setup second point */
      Crosshair.AttachedBox.State = STATE_THIRD;
      break;
    }
  RestoreCrosshair (True);
}


/* ---------------------------------------------------------------------------
 *
 * does what's appropriate for the current mode setting. This normally
 * means creation of an object at the current crosshair location.
 *
 * new created objects are added to the create undo list of course
 */
static void
NotifyMode (void)
{
  void *ptr1, *ptr2, *ptr3;
  int type;

  if (Settings.RatWarn)
    ClearWarnings ();
  switch (Settings.Mode)
    {
    case ARROW_MODE:
      {
	int test;
	hidval hv;

	Note.Click = True;
	/* do something after click time */
	gui->add_timer (click_cb, CLICK_TIME, hv);

	/* see if we clicked on something already selected
	 * (Note.Moving) or clicked on a MOVE_TYPE
	 * (Note.Hit)
	 */
	for (test = (SELECT_TYPES | MOVE_TYPES) & ~RATLINE_TYPE;
	     test; test &= ~type)
	  {
	    type = SearchScreen (Note.X, Note.Y, test, &ptr1, &ptr2, &ptr3);
	    if (!Note.Hit && (type & MOVE_TYPES) &&
		!TEST_FLAG (LOCKFLAG, (PinTypePtr) ptr2))
	      {
		Note.Hit = type;
		Note.ptr1 = ptr1;
		Note.ptr2 = ptr2;
		Note.ptr3 = ptr3;
	      }
	    if (!Note.Moving && (type & SELECT_TYPES) &&
		TEST_FLAG (SELECTEDFLAG, (PinTypePtr) ptr2))
	      Note.Moving = True;
	    if ((Note.Hit && Note.Moving) || type == NO_TYPE)
	      break;
	  }
	break;
      }

    case VIA_MODE:
      {
	PinTypePtr via;

	if (!PCB->ViaOn)
	  {
	    Message (_("You must turn via visibility on before\n"
		       "you can place vias\n"));
	    break;
	  }
	if ((via = CreateNewVia (PCB->Data, Note.X, Note.Y,
				 Settings.ViaThickness, 2 * Settings.Keepaway,
				 0, Settings.ViaDrillingHole, NULL,
				 NoFlags ())) != NULL)
	  {
	    AddObjectToCreateUndoList (VIA_TYPE, via, via, via);
	    if (gui->shift_is_pressed ())
	      ChangeObjectThermal (VIA_TYPE, via, via, via, PCB->ThermStyle);
	    IncrementUndoSerialNumber ();
	    DrawVia (via, 0);
	    Draw ();
	  }
	break;
      }

    case ARC_MODE:
      {
	switch (Crosshair.AttachedBox.State)
	  {
	  case STATE_FIRST:
	    Crosshair.AttachedBox.Point1.X =
	      Crosshair.AttachedBox.Point2.X = Note.X;
	    Crosshair.AttachedBox.Point1.Y =
	      Crosshair.AttachedBox.Point2.Y = Note.Y;
	    Crosshair.AttachedBox.State = STATE_SECOND;
	    break;

	  case STATE_SECOND:
	  case STATE_THIRD:
	    {
	      ArcTypePtr arc;
	      LocationType wx, wy;
	      int sa, dir;

	      wx = Note.X - Crosshair.AttachedBox.Point1.X;
	      wy = Note.Y - Crosshair.AttachedBox.Point1.Y;
	      if (XOR (Crosshair.AttachedBox.otherway, abs (wy) > abs (wx)))
		{
		  Crosshair.AttachedBox.Point2.X =
		    Crosshair.AttachedBox.Point1.X + abs (wy) * SGNZ (wx);
		  sa = (wx >= 0) ? 0 : 180;
#ifdef ARC45
		  if (abs (wy) / 2 >= abs (wx))
		    dir = (SGNZ (wx) == SGNZ (wy)) ? 45 : -45;
		  else
#endif
		    dir = (SGNZ (wx) == SGNZ (wy)) ? 90 : -90;
		}
	      else
		{
		  Crosshair.AttachedBox.Point2.Y =
		    Crosshair.AttachedBox.Point1.Y + abs (wx) * SGNZ (wy);
		  sa = (wy >= 0) ? -90 : 90;
#ifdef ARC45
		  if (abs (wx) / 2 >= abs (wy))
		    dir = (SGNZ (wx) == SGNZ (wy)) ? -45 : 45;
		  else
#endif
		    dir = (SGNZ (wx) == SGNZ (wy)) ? -90 : 90;
		  wy = wx;
		}
	      if (abs (wy) > 0 && (arc = CreateNewArcOnLayer (CURRENT,
							      Crosshair.
							      AttachedBox.
							      Point2.X,
							      Crosshair.
							      AttachedBox.
							      Point2.Y,
							      abs (wy),
							      abs (wy),
							      sa,
							      dir,
							      Settings.
							      LineThickness,
							      2 * Settings.
							      Keepaway,
							      MakeFlags
							      (TEST_FLAG
							       (CLEARNEWFLAG,
								PCB) ?
							       CLEARLINEFLAG :
							       0))))
		{
		  BoxTypePtr bx;

		  bx = GetArcEnds (arc);
		  Crosshair.AttachedBox.Point1.X =
		    Crosshair.AttachedBox.Point2.X = bx->X2;
		  Crosshair.AttachedBox.Point1.Y =
		    Crosshair.AttachedBox.Point2.Y = bx->Y2;
		  AddObjectToCreateUndoList (ARC_TYPE, CURRENT, arc, arc);
		  IncrementUndoSerialNumber ();
		  addedLines++;
		  DrawArc (CURRENT, arc, 0);
		  Draw ();
		  Crosshair.AttachedBox.State = STATE_THIRD;
		}
	      break;
	    }
	  }
	break;
      }
    case LOCK_MODE:
      {
	type = SearchScreen (Note.X, Note.Y, LOCK_TYPES, &ptr1, &ptr2, &ptr3);
	if (type == ELEMENT_TYPE)
	  {
	    ElementTypePtr element = (ElementTypePtr) ptr2;

	    TOGGLE_FLAG (LOCKFLAG, element);
	    PIN_LOOP (element);
	    {
	      TOGGLE_FLAG (LOCKFLAG, pin);
	      CLEAR_FLAG (SELECTEDFLAG, pin);
	    }
	    END_LOOP;
	    PAD_LOOP (element);
	    {
	      TOGGLE_FLAG (LOCKFLAG, pad);
	      CLEAR_FLAG (SELECTEDFLAG, pad);
	    }
	    END_LOOP;
	    CLEAR_FLAG (SELECTEDFLAG, element);
	    /* always re-draw it since I'm too lazy
	     * to tell if a selected flag changed
	     */
	    DrawElement (element, 0);
	    Draw ();
	    hid_actionl ("Report", "Object", NULL);
	  }
	else if (type != NO_TYPE)
	  {
	    TextTypePtr thing = (TextTypePtr) ptr3;
	    TOGGLE_FLAG (LOCKFLAG, thing);
	    if (TEST_FLAG (LOCKFLAG, thing)
		&& TEST_FLAG (SELECTEDFLAG, thing))
	      {
		/* this is not un-doable since LOCK isn't */
		CLEAR_FLAG (SELECTEDFLAG, thing);
		DrawObject (type, ptr1, ptr2, 0);
		Draw ();
	      }
	    hid_actionl ("Report", "Object", NULL);
	  }
	break;
      }
    case THERMAL_MODE:
      {
	if (((type
	      =
	      SearchScreen (Note.X, Note.Y, PIN_TYPES, &ptr1, &ptr2,
			    &ptr3)) != NO_TYPE)
	    && !TEST_FLAG (HOLEFLAG, (PinTypePtr) ptr3))
	  {
	    if (gui->shift_is_pressed ())
	      {
		int tstyle = GET_THERM (INDEXOFCURRENT, (PinTypePtr) ptr3);
		tstyle++;
		if (tstyle > 5)
		  tstyle = 1;
		ChangeObjectThermal (type, ptr1, ptr2, ptr3, tstyle);
	      }
	    else if (GET_THERM (INDEXOFCURRENT, (PinTypePtr) ptr3))
	      ChangeObjectThermal (type, ptr1, ptr2, ptr3, 0);
	    else
	      ChangeObjectThermal (type, ptr1, ptr2, ptr3, PCB->ThermStyle);
	  }
	break;
      }

    case LINE_MODE:
      /* do update of position */
      NotifyLine ();
      if (Crosshair.AttachedLine.State != STATE_THIRD)
	break;

      /* Remove anchor if clicking on start point;
       * this means we can't paint 0 length lines
       * which could be used for square SMD pads.
       * Instead use a very small delta, or change
       * the file after saving.
       */
      if (Crosshair.X == Crosshair.AttachedLine.Point1.X
	  && Crosshair.Y == Crosshair.AttachedLine.Point1.Y)
	{
	  SetMode (LINE_MODE);
	  break;
	}

      if (PCB->RatDraw)
	{
	  RatTypePtr line;
	  if ((line = AddNet ()))
	    {
	      addedLines++;
	      AddObjectToCreateUndoList (RATLINE_TYPE, line, line, line);
	      IncrementUndoSerialNumber ();
	      DrawRat (line, 0);
	      Crosshair.AttachedLine.Point1.X =
		Crosshair.AttachedLine.Point2.X;
	      Crosshair.AttachedLine.Point1.Y =
		Crosshair.AttachedLine.Point2.Y;
	      Draw ();
	    }
	  break;
	}
      else
	/* create line if both ends are determined && length != 0 */
	{
	  LineTypePtr line;

	  if (PCB->Clipping
	      && Crosshair.AttachedLine.Point1.X ==
	      Crosshair.AttachedLine.Point2.X
	      && Crosshair.AttachedLine.Point1.Y ==
	      Crosshair.AttachedLine.Point2.Y
	      && (Crosshair.AttachedLine.Point2.X != Note.X
		  || Crosshair.AttachedLine.Point2.Y != Note.Y))
	    {
	      /* We will only need to paint the second line segment.
	         Since we only check for vias on the first segment,
	         swap them so the non-empty segment is the first segment. */
	      Crosshair.AttachedLine.Point2.X = Note.X;
	      Crosshair.AttachedLine.Point2.Y = Note.Y;
	    }

	  if ((Crosshair.AttachedLine.Point1.X !=
	       Crosshair.AttachedLine.Point2.X
	       || Crosshair.AttachedLine.Point1.Y !=
	       Crosshair.AttachedLine.Point2.Y)
	      && (line =
		  CreateDrawnLineOnLayer (CURRENT,
					  Crosshair.AttachedLine.Point1.X,
					  Crosshair.AttachedLine.Point1.Y,
					  Crosshair.AttachedLine.Point2.X,
					  Crosshair.AttachedLine.Point2.Y,
					  Settings.LineThickness,
					  2 * Settings.Keepaway,
					  MakeFlags ((TEST_FLAG
						      (AUTODRCFLAG,
						       PCB) ? FOUNDFLAG : 0) |
						     (TEST_FLAG
						      (CLEARNEWFLAG,
						       PCB) ? CLEARLINEFLAG :
						      0)))) != NULL)
	    {
	      PinTypePtr via;

	      addedLines++;
	      AddObjectToCreateUndoList (LINE_TYPE, CURRENT, line, line);
	      DrawLine (CURRENT, line, 0);
	      /* place a via if vias are visible, the layer is
	         in a new group since the last line and there
	         isn't a pin already here */
	      if (PCB->ViaOn && GetLayerGroupNumberByPointer (CURRENT) !=
		  GetLayerGroupNumberByPointer (lastLayer) &&
		  SearchObjectByLocation (PIN_TYPES, &ptr1, &ptr2, &ptr3,
					  Crosshair.AttachedLine.Point1.X,
					  Crosshair.AttachedLine.Point1.Y,
					  Settings.ViaThickness / 2) ==
		  NO_TYPE
		  && (via =
		      CreateNewVia (PCB->Data,
				    Crosshair.AttachedLine.Point1.X,
				    Crosshair.AttachedLine.Point1.Y,
				    Settings.ViaThickness,
				    2 * Settings.Keepaway, 0,
				    Settings.ViaDrillingHole, NULL,
				    NoFlags ())) != NULL)
		{
		  AddObjectToCreateUndoList (VIA_TYPE, via, via, via);
		  DrawVia (via, 0);
		}
	      /* copy the coordinates */
	      Crosshair.AttachedLine.Point1.X =
		Crosshair.AttachedLine.Point2.X;
	      Crosshair.AttachedLine.Point1.Y =
		Crosshair.AttachedLine.Point2.Y;
	      IncrementUndoSerialNumber ();
	      lastLayer = CURRENT;
	    }
	  if (PCB->Clipping && (Note.X != Crosshair.AttachedLine.Point2.X
				|| Note.Y !=
				Crosshair.AttachedLine.Point2.Y)
	      && (line =
		  CreateDrawnLineOnLayer (CURRENT,
					  Crosshair.AttachedLine.Point2.X,
					  Crosshair.AttachedLine.Point2.Y,
					  Note.X, Note.Y,
					  Settings.LineThickness,
					  2 * Settings.Keepaway,
					  MakeFlags ((TEST_FLAG
						      (AUTODRCFLAG,
						       PCB) ? FOUNDFLAG : 0) |
						     (TEST_FLAG
						      (CLEARNEWFLAG,
						       PCB) ? CLEARLINEFLAG :
						      0)))) != NULL)
	    {
	      addedLines++;
	      AddObjectToCreateUndoList (LINE_TYPE, CURRENT, line, line);
	      IncrementUndoSerialNumber ();
	      DrawLine (CURRENT, line, 0);
	      /* move to new start point */
	      Crosshair.AttachedLine.Point1.X = Note.X;
	      Crosshair.AttachedLine.Point1.Y = Note.Y;
	      Crosshair.AttachedLine.Point2.X = Note.X;
	      Crosshair.AttachedLine.Point2.Y = Note.Y;
	      if (TEST_FLAG (SWAPSTARTDIRFLAG, PCB))
		{
		  PCB->Clipping ^= 3;
		}
	    }
	  Draw ();
	}
      break;

    case RECTANGLE_MODE:
      /* do update of position */
      NotifyBlock ();

      /* create rectangle if both corners are determined 
       * and width, height are != 0
       */
      if (Crosshair.AttachedBox.State == STATE_THIRD &&
	  Crosshair.AttachedBox.Point1.X != Crosshair.AttachedBox.Point2.X &&
	  Crosshair.AttachedBox.Point1.Y != Crosshair.AttachedBox.Point2.Y)
	{
	  PolygonTypePtr polygon;

	  int flags = CLEARPOLYFLAG;
	  if (TEST_FLAG (NEWFULLPOLYFLAG, PCB))
	    flags |= FULLPOLYFLAG;
	  if ((polygon = CreateNewPolygonFromRectangle (CURRENT,
							Crosshair.
							AttachedBox.Point1.X,
							Crosshair.
							AttachedBox.Point1.Y,
							Crosshair.
							AttachedBox.Point2.X,
							Crosshair.
							AttachedBox.Point2.Y,
							MakeFlags
							(flags))) !=
	      NULL)
	    {
	      AddObjectToCreateUndoList (POLYGON_TYPE, CURRENT,
					 polygon, polygon);
	      IncrementUndoSerialNumber ();
	      DrawPolygon (CURRENT, polygon, 0);
	      Draw ();
	    }

	  /* reset state to 'first corner' */
	  Crosshair.AttachedBox.State = STATE_FIRST;
	}
      break;

    case TEXT_MODE:
      {
	char *string;

	if ((string = gui->prompt_for (_("Enter text:"), "")) != NULL)
	  {
	    if (strlen(string) > 0)
	      {
		TextTypePtr text;
		int flag = NOFLAG;

		if (GetLayerGroupNumberByNumber (INDEXOFCURRENT) ==
		    GetLayerGroupNumberByNumber (max_layer + SOLDER_LAYER))
		  flag = ONSOLDERFLAG;
		if ((text = CreateNewText (CURRENT, &PCB->Font, Note.X,
					   Note.Y, 0, Settings.TextScale,
					   string, MakeFlags (flag))) != NULL)
		  {
		    AddObjectToCreateUndoList (TEXT_TYPE, CURRENT, text, text);
		    IncrementUndoSerialNumber ();
		    DrawText (CURRENT, text, 0);
		    Draw ();
		  }
		}

	    /* free memory allocated by gui->prompt_for() */
	    free (string);
	  }
	break;
      }

    case POLYGON_MODE:
      {
	PointTypePtr points = Crosshair.AttachedPolygon.Points;
	Cardinal n = Crosshair.AttachedPolygon.PointN;

	/* do update of position; use the 'LINE_MODE' mechanism */
	NotifyLine ();

	/* check if this is the last point of a polygon */
	if (n >= 3 &&
	    points->X == Crosshair.AttachedLine.Point2.X &&
	    points->Y == Crosshair.AttachedLine.Point2.Y)
	  {
	    CopyAttachedPolygonToLayer ();
	    Draw ();
	    break;
	  }

	/* create new point if it's the first one or if it's
	 * different to the last one
	 */
	if (!n ||
	    points[n - 1].X != Crosshair.AttachedLine.Point2.X ||
	    points[n - 1].Y != Crosshair.AttachedLine.Point2.Y)
	  {
	    CreateNewPointInPolygon (&Crosshair.AttachedPolygon,
				     Crosshair.AttachedLine.Point2.X,
				     Crosshair.AttachedLine.Point2.Y);

	    /* copy the coordinates */
	    Crosshair.AttachedLine.Point1.X = Crosshair.AttachedLine.Point2.X;
	    Crosshair.AttachedLine.Point1.Y = Crosshair.AttachedLine.Point2.Y;
	  }
	break;
      }

    case PASTEBUFFER_MODE:
      {
	TextType estr[MAX_ELEMENTNAMES];
	ElementTypePtr e = 0;

	if (gui->shift_is_pressed ())
	  {
	    int type =
	      SearchScreen (Note.X, Note.Y, ELEMENT_TYPE, &ptr1, &ptr2,
			    &ptr3);
	    if (type == ELEMENT_TYPE)
	      {
		e = (ElementTypePtr) ptr1;
		if (e)
		  {
		    int i;

		    memcpy (estr, e->Name,
			    MAX_ELEMENTNAMES * sizeof (TextType));
		    for (i = 0; i < MAX_ELEMENTNAMES; ++i)
		      estr[i].TextString = estr[i].TextString ? strdup(estr[i].TextString) : NULL;
		    RemoveElement (e);
		  }
	      }
	  }
	if (CopyPastebufferToLayout (Note.X, Note.Y))
	  SetChangedFlag (True);
	if (e)
	  {
	    int type =
	      SearchScreen (Note.X, Note.Y, ELEMENT_TYPE, &ptr1, &ptr2,
			    &ptr3);
	    if (type == ELEMENT_TYPE && ptr1)
	      {
		int i, save_n;
		e = (ElementTypePtr) ptr1;

		save_n = NAME_INDEX (PCB);

		for (i = 0; i < MAX_ELEMENTNAMES; i++)
		  {
		    if (i == save_n)
		      EraseElementName (e);
		    r_delete_entry (PCB->Data->name_tree[i],
				    (BoxType *) & (e->Name[i]));
		    memcpy (&(e->Name[i]), &(estr[i]), sizeof (TextType));
		    e->Name[i].Element = e;
		    SetTextBoundingBox (&PCB->Font, &(e->Name[i]));
		    r_insert_entry (PCB->Data->name_tree[i],
				    (BoxType *) & (e->Name[i]), 0);
		    if (i == save_n)
		      DrawElementName (e, 0);
		  }
	      }
	  }
	break;
      }

    case REMOVE_MODE:
      if ((type =
	   SearchScreen (Note.X, Note.Y, REMOVE_TYPES, &ptr1, &ptr2,
			 &ptr3)) != NO_TYPE)
	{
	  if (TEST_FLAG (LOCKFLAG, (LineTypePtr) ptr2))
	    {
	      Message (_("Sorry, the object is locked\n"));
	      break;
	    }
	  if (type == ELEMENT_TYPE)
	    {
	      RubberbandTypePtr ptr;
	      int i;

	      Crosshair.AttachedObject.RubberbandN = 0;
	      LookupRatLines (type, ptr1, ptr2, ptr3);
	      ptr = Crosshair.AttachedObject.Rubberband;
	      for (i = 0; i < Crosshair.AttachedObject.RubberbandN; i++)
		{
		  if (PCB->RatOn)
		    EraseRat ((RatTypePtr) ptr->Line);
                  if (TEST_FLAG (RUBBERENDFLAG, ptr->Line))
		    MoveObjectToRemoveUndoList (RATLINE_TYPE,
					        ptr->Line, ptr->Line,
					        ptr->Line);
                  else
                    TOGGLE_FLAG (RUBBERENDFLAG, ptr->Line); /* only remove line once */
		  ptr++;
		}
	    }
	  RemoveObject (type, ptr1, ptr2, ptr3);
	  IncrementUndoSerialNumber ();
	  SetChangedFlag (True);
	}
      break;

    case ROTATE_MODE:
      RotateScreenObject (Note.X, Note.Y,
			  gui->shift_is_pressed ()? (SWAP_IDENT ?
						     1 : 3)
			  : (SWAP_IDENT ? 3 : 1));
      break;

      /* both are almost the same */
    case COPY_MODE:
    case MOVE_MODE:
      switch (Crosshair.AttachedObject.State)
	{
	  /* first notify, lookup object */
	case STATE_FIRST:
	  {
	    int types = (Settings.Mode == COPY_MODE) ?
	      COPY_TYPES : MOVE_TYPES;

	    Crosshair.AttachedObject.Type =
	      SearchScreen (Note.X, Note.Y, types,
			    &Crosshair.AttachedObject.Ptr1,
			    &Crosshair.AttachedObject.Ptr2,
			    &Crosshair.AttachedObject.Ptr3);
	    if (Crosshair.AttachedObject.Type != NO_TYPE)
	      {
		if (Settings.Mode == MOVE_MODE &&
		    TEST_FLAG (LOCKFLAG, (PinTypePtr)
			       Crosshair.AttachedObject.Ptr2))
		  {
		    Message (_("Sorry, the object is locked\n"));
		    Crosshair.AttachedObject.Type = NO_TYPE;
		  }
		else
		  AttachForCopy (Note.X, Note.Y);
	      }
	    break;
	  }

	  /* second notify, move or copy object */
	case STATE_SECOND:
	  if (Settings.Mode == COPY_MODE)
	    CopyObject (Crosshair.AttachedObject.Type,
			Crosshair.AttachedObject.Ptr1,
			Crosshair.AttachedObject.Ptr2,
			Crosshair.AttachedObject.Ptr3,
			Note.X - Crosshair.AttachedObject.X,
			Note.Y - Crosshair.AttachedObject.Y);
	  else
	    {
	      MoveObjectAndRubberband (Crosshair.AttachedObject.Type,
				       Crosshair.AttachedObject.Ptr1,
				       Crosshair.AttachedObject.Ptr2,
				       Crosshair.AttachedObject.Ptr3,
				       Note.X - Crosshair.AttachedObject.X,
				       Note.Y - Crosshair.AttachedObject.Y);
	      SetLocalRef (0, 0, False);
	    }
	  SetChangedFlag (True);

	  /* reset identifiers */
	  Crosshair.AttachedObject.Type = NO_TYPE;
	  Crosshair.AttachedObject.State = STATE_FIRST;
	  break;
	}
      break;

      /* insert a point into a polygon/line/... */
    case INSERTPOINT_MODE:
      switch (Crosshair.AttachedObject.State)
	{
	  /* first notify, lookup object */
	case STATE_FIRST:
	  Crosshair.AttachedObject.Type =
	    SearchScreen (Note.X, Note.Y, INSERT_TYPES,
			  &Crosshair.AttachedObject.Ptr1,
			  &Crosshair.AttachedObject.Ptr2,
			  &Crosshair.AttachedObject.Ptr3);

	  if (Crosshair.AttachedObject.Type != NO_TYPE)
	    {
	      if (TEST_FLAG (LOCKFLAG, (PolygonTypePtr)
			     Crosshair.AttachedObject.Ptr2))
		{
		  Message (_("Sorry, the object is locked\n"));
		  Crosshair.AttachedObject.Type = NO_TYPE;
		  break;
		}
	      else
		{
		  /* get starting point of nearest segment */
		  if (Crosshair.AttachedObject.Type == POLYGON_TYPE)
		    {
		      fake.poly =
			(PolygonTypePtr) Crosshair.AttachedObject.Ptr2;
		      polyIndex =
			GetLowestDistancePolygonPoint (fake.poly, Note.X,
						       Note.Y);
		      fake.line.Point1 = fake.poly->Points[polyIndex];
		      fake.line.Point2 = (polyIndex) ?
			fake.poly->Points[polyIndex - 1]
			: fake.poly->Points[fake.poly->PointN - 1];
		      Crosshair.AttachedObject.Ptr2 = &fake.line;

		    }
		  Crosshair.AttachedObject.State = STATE_SECOND;
		  InsertedPoint = *AdjustInsertPoint ();
		}
	    }
	  break;

	  /* second notify, insert new point into object */
	case STATE_SECOND:
	  if (Crosshair.AttachedObject.Type == POLYGON_TYPE)
	    InsertPointIntoObject (POLYGON_TYPE,
				   Crosshair.AttachedObject.Ptr1, fake.poly,
				   &polyIndex,
				   InsertedPoint.X, InsertedPoint.Y, False);
	  else
	    InsertPointIntoObject (Crosshair.AttachedObject.Type,
				   Crosshair.AttachedObject.Ptr1,
				   Crosshair.AttachedObject.Ptr2,
				   &polyIndex,
				   InsertedPoint.X, InsertedPoint.Y, False);
	  SetChangedFlag (True);

	  /* reset identifiers */
	  Crosshair.AttachedObject.Type = NO_TYPE;
	  Crosshair.AttachedObject.State = STATE_FIRST;
	  break;
	}
      break;
    }
}


/* --------------------------------------------------------------------------- */

static const char atomic_syntax[] = "Atomic(Save|Restore|Close|Block)";

static const char atomic_help[] = "Save or restore the undo serial number.";

/* %start-doc actions Atomic

This action allows making multiple-action bindings into an atomic
operation that will be undone by a single Undo command.  For example,
to optimize rat lines, you'd delete the rats and re-add them.  To
group these into a single undo, you'd want the deletions and the
additions to have the same undo serial number.  So, you @code{Save},
delete the rats, @code{Restore}, add the rats - using the same serial
number as the deletes, then @code{Block}, which checks to see if the
deletions or additions actually did anything.  If not, the serial
number is set to the saved number, as there's nothing to undo.  If
something did happen, the serial number is incremented so that these
actions are counted as a single undo step.

@table @code

@item Save
Saves the undo serial number.

@item Restore
Returns it to the last saved number.

@item Close
Sets it to 1 greater than the last save.

@item Block
Does a Restore if there was nothing to undo, else does a Close.

@end table

%end-doc */

static int
ActionAtomic (int argc, char **argv, int x, int y)
{
  if (argc != 1)
    AFAIL (atomic);

  switch (GetFunctionID (argv[0]))
    {
    case F_Save:
      SaveUndoSerialNumber ();
      break;
    case F_Restore:
      RestoreUndoSerialNumber ();
      break;
    case F_Close:
      RestoreUndoSerialNumber ();
      IncrementUndoSerialNumber ();
      break;
    case F_Block:
      RestoreUndoSerialNumber ();
      if (Bumped)
	IncrementUndoSerialNumber ();
      break;
    }
  return 0;
}

/* -------------------------------------------------------------------------- */

static const char drc_syntax[] = "DRC()";

static const char drc_help[] = "Invoke the DRC check.";

/* %start-doc actions DRC

Note that the design rule check uses the current board rule settings,
not the current style settings.

%end-doc */

static int
ActionDRCheck (int argc, char **argv, int x, int y)
{
  int count;

  if (gui->drc_gui == NULL || gui->drc_gui->log_drc_overview)
    {
      Message (_("Rules are minspace %d.%02d, minoverlap %d.%d "
		 "minwidth %d.%02d, minsilk %d.%02d\n"
		 "min drill %d.%02d, min annular ring %d.%02d\n"),
	       (PCB->Bloat + 1) / 100, (PCB->Bloat + 1) % 100,
	       PCB->Shrink / 100, PCB->Shrink % 100,
	       PCB->minWid / 100, PCB->minWid % 100,
	       PCB->minSlk / 100, PCB->minSlk % 100,
	       PCB->minDrill / 100, PCB->minDrill % 100,
	       PCB->minRing / 100, PCB->minRing % 100);
    }
  HideCrosshair (True);
  count = DRCAll ();
  if (gui->drc_gui == NULL || gui->drc_gui->log_drc_overview)
    {
      if (count == 0)
	Message (_("No DRC problems found.\n"));
      else if (count > 0)
	Message (_("Found %d design rule errors.\n"), count);
      else
	Message (_("Aborted DRC after %d design rule errors.\n"), -count);
    }
  RestoreCrosshair (True);
  return 0;
}

/* -------------------------------------------------------------------------- */

static const char dumplibrary_syntax[] = "DumpLibrary()";

static const char dumplibrary_help[] =
  "Display the entire contents of the libraries.";

/* %start-doc actions DumpLibrary


%end-doc */

static int
ActionDumpLibrary (int argc, char **argv, int x, int y)
{
  int i, j;

  printf ("**** Do not count on this format.  It will change ****\n\n");
  printf ("MenuN   = %d\n", Library.MenuN);
  printf ("MenuMax = %d\n", Library.MenuMax);
  for (i = 0; i < Library.MenuN; i++)
    {
      printf ("Library #%d:\n", i);
      printf ("    EntryN    = %d\n", Library.Menu[i].EntryN);
      printf ("    EntryMax  = %d\n", Library.Menu[i].EntryMax);
      printf ("    Name      = \"%s\"\n", UNKNOWN (Library.Menu[i].Name));
      printf ("    directory = \"%s\"\n",
	      UNKNOWN (Library.Menu[i].directory));
      printf ("    Style     = \"%s\"\n", UNKNOWN (Library.Menu[i].Style));
      printf ("    flag      = %d\n", Library.Menu[i].flag);

      for (j = 0; j < Library.Menu[i].EntryN; j++)
	{
	  printf ("    #%4d: ", j);
	  if (Library.Menu[i].Entry[j].Template == (char *) -1)
	    {
	      printf ("newlib: \"%s\"\n",
		      UNKNOWN (Library.Menu[i].Entry[j].ListEntry));
	    }
	  else
	    {
	      printf ("\"%s\", \"%s\", \"%s\", \"%s\", \"%s\"\n",
		      UNKNOWN (Library.Menu[i].Entry[j].ListEntry),
		      UNKNOWN (Library.Menu[i].Entry[j].Template),
		      UNKNOWN (Library.Menu[i].Entry[j].Package),
		      UNKNOWN (Library.Menu[i].Entry[j].Value),
		      UNKNOWN (Library.Menu[i].Entry[j].Description));
	    }
	}
    }

  return 0;
}

/* -------------------------------------------------------------------------- */

static const char flip_syntax[] = "Flip(Object|Selected|SelectedElements)";

static const char flip_help[] =
  "Flip an element to the opposite side of the board.";

/* %start-doc actions Flip

Note that the location of the element will be symmetric about the
cursor location; i.e. if the part you are pointing at will still be at
the same spot once the element is on the other side.  When flipping
multiple elements, this retains their positions relative to each
other, not their absolute positions on the board.

%end-doc */

static int
ActionFlip (int argc, char **argv, int x, int y)
{
  char *function = ARG (0);
  ElementTypePtr element;
  void *ptrtmp;
  int err = 0;

  if (function)
    {
      HideCrosshair (True);
      switch (GetFunctionID (function))
	{
	case F_Object:
	  if ((SearchScreen (x, y, ELEMENT_TYPE,
			     &ptrtmp, &ptrtmp, &ptrtmp)) != NO_TYPE)
	    {
	      element = (ElementTypePtr) ptrtmp;
	      ChangeElementSide (element, 2 * Crosshair.Y - PCB->MaxHeight);
	      IncrementUndoSerialNumber ();
	      Draw ();
	    }
	  break;
	case F_Selected:
	case F_SelectedElements:
	  ChangeSelectedElementSide ();
	  break;
	default:
	  err = 1;
	  break;
	}
      RestoreCrosshair (True);
      if (!err)
	return 0;
    }

  AFAIL (flip);
}

/* -------------------------------------------------------------------------- */

static const char message_syntax[] = "Message(message)";

static const char message_help[] = "Writes a message to the log window.";

/* %start-doc actions Message

This action displays a message to the log window.  This action is primarily
provided for use by other programs which may interface with PCB.  If
multiple arguments are given, each one is sent to the log window
followed by a newline.

%end-doc */

static int
ActionMessage (int argc, char **argv, int x, int y)
{
  int i;

  if (argc < 1)
    AFAIL (message);

  for (i = 0; i < argc; i++)
    {
      Message (argv[i]);
      Message ("\n");
    }

  return 0;
}


/* -------------------------------------------------------------------------- */

static const char setthermal_syntax[] =
  "SetThermal(Object|SelectedPins|SelectedVias|Selected, Style)";

static const char setthermal_help[] =
  "Set the thermal (on the current layer) of pins or vias to the given style.\n"
  "Style = 0 means no thermal.\n"
  "Style = 1 has diagonal fingers with sharp edges.\n"
  "Style = 2 has horizontal and vertical fingers with sharp edges.\n"
  "Style = 3 is a solid connection to the plane."
  "Style = 4 has diagonal fingers with rounded edges.\n"
  "Style = 5 has horizontal and vertical fingers with rounded edges.\n";

/* %start-doc actions SetThermal

This changes how/whether pins or vias connect to any rectangle or polygon
on the current layer. The first argument can specify one object, or all
selected pins, or all selected vias, or all selected pins and vias.
The second argument specifies the style of connection.
There are 5 possibilities:
0 - no connection,
1 - 45 degree fingers with sharp edges,
2 - horizontal & vertical fingers with sharp edges,
3 - solid connection,
4 - 45 degree fingers with rounded corners,
5 - horizontal & vertical fingers with rounded corners.

Pins and Vias may have thermals whether or not there is a polygon available 
to connect with. However, they will have no effect without the polygon.
%end-doc */

static int
ActionSetThermal (int argc, char **argv, int x, int y)
{
  char *function = ARG (0);
  char *style = ARG (1);
  void *ptr1, *ptr2, *ptr3;
  int type, kind;
  int err = 0;

  if (function && *function && style && *style)
    {
      Boolean absolute;

      kind = GetValue (style, NULL, &absolute);
      HideCrosshair (True);
      if (absolute)
	switch (GetFunctionID (function))
	  {
	  case F_Object:
	    if ((type =
		 SearchScreen (Crosshair.X, Crosshair.Y, CHANGETHERMAL_TYPES,
			       &ptr1, &ptr2, &ptr3)) != NO_TYPE)
	      {
		ChangeObjectThermal (type, ptr1, ptr2, ptr3, kind);
		IncrementUndoSerialNumber ();
		Draw ();
	      }
	    break;
	  case F_SelectedPins:
	    ChangeSelectedThermals (PIN_TYPE, kind);
	    break;
	  case F_SelectedVias:
	    ChangeSelectedThermals (VIA_TYPE, kind);
	    break;
	  case F_Selected:
	  case F_SelectedElements:
	    ChangeSelectedThermals (CHANGETHERMAL_TYPES, kind);
	    break;
	  default:
	    err = 1;
	    break;
	  }
      else
	err = 1;
      RestoreCrosshair (True);
      if (!err)
	return 0;
    }

  AFAIL (setthermal);
}

/* ---------------------------------------------------------------------------
 * action routine to move the X pointer relative to the current position
 * syntax: MovePointer(deltax,deltay)
 */
void
ActionMovePointer (char *deltax, char *deltay)
{
  LocationType x, y, dx, dy;

  /* save old crosshair position */
  x = Crosshair.X;
  y = Crosshair.Y;
  dx = (LocationType) (atoi (deltax) * PCB->Grid);
  dy = (LocationType) (atoi (deltay) * PCB->Grid);
  MoveCrosshairRelative (TO_SCREEN_SIGN_X (dx), TO_SCREEN_SIGN_Y (dy));
  FitCrosshairIntoGrid (Crosshair.X, Crosshair.Y);
  /* restore crosshair for erasure */
  Crosshair.X = x;
  Crosshair.Y = y;
  HideCrosshair (False);
  MoveCrosshairRelative (TO_SCREEN_SIGN_X (dx), TO_SCREEN_SIGN_Y (dy));
  /* update object position and cursor location */
  AdjustAttachedObjects ();
  RestoreCrosshair (False);
}

/* ---------------------------------------------------------------------------
 * !!! no action routine !!!
 *
 * event handler to set the cursor according to the X pointer position
 * called from inside main.c
 */
void
EventMoveCrosshair (int ev_x, int ev_y)
{
#ifdef HAVE_LIBSTROKE
  if (mid_stroke)
    {
      StrokeBox.X2 = TO_PCB_X (ev_x);
      StrokeBox.Y2 = TO_PCB_Y (ev_y);
      stroke_record (Event->x, ev_y);
      return;
    }
#endif /* HAVE_LIBSTROKE */
  /* ignore events that are caused by ActionMovePointer */
  if (!IgnoreMotionEvents)
    {
      if (MoveCrosshairAbsolute (ev_x, ev_y))
	{

	  /* update object position and cursor location */
	  AdjustAttachedObjects ();
	  RestoreCrosshair (False);
	}
    }
  else
    IgnoreMotionEvents = False;
}

/* --------------------------------------------------------------------------- */

static const char setvalue_syntax[] =
  "SetValue(Grid|Line|LineSize|Text|TextScale|ViaDrillingHole|Via|ViaSize, delta)";

static const char setvalue_help[] =
  "Change various board-wide values and sizes.";

/* %start-doc actions SetValue

@table @code

@item ViaDrillingHole
Changes the diameter of the drill for new vias.

@item Grid
Sets the grid spacing.

@item Line
@item LineSize
Changes the thickness of new lines.

@item Via
@item ViaSize
Changes the diameter of new vias.

@item Text
@item TextScale
Changes the size of new text.

@end table

%end-doc */

static int
ActionSetValue (int argc, char **argv, int x, int y)
{
  char *function = ARG (0);
  char *val = ARG (1);
  char *units = ARG (2);
  Boolean r;			/* flag for 'relative' value */
  float value;
  int err = 0;

  if (function && val)
    {
      HideCrosshair (True);
      value = GetValue (val, units, &r);
      switch (GetFunctionID (function))
	{
	case F_ViaDrillingHole:
	  SetViaDrillingHole (r ? value : value + Settings.ViaDrillingHole,
			      False);
	  hid_action ("RouteStylesChanged");
	  break;

	case F_Grid:
	  if (!r)
	    {
	      if ((value == (int) value && PCB->Grid == (int) PCB->Grid)
		  || (value != (int) value && PCB->Grid != (int) PCB->Grid)
                  || PCB->Grid ==1)
                {
                  /* 
		   * On the way down short against the minimum 
		   * PCB drawing unit 
		   */
                  if ((value + PCB->Grid) < 1)
                     SetGrid (1, False);
                  else if (PCB->Grid == 1)
                    SetGrid ( value, False);
                  else
                    SetGrid (value + PCB->Grid, False);
                }

	      else
		Message (_
			 ("Don't combine metric/English grids like that!\n"));
	    }
	  else
	    SetGrid (value, False);
	  break;

	case F_LineSize:
	case F_Line:
	  SetLineSize (r ? value : value + Settings.LineThickness);
	  hid_action ("RouteStylesChanged");
	  break;

	case F_Via:
	case F_ViaSize:
	  SetViaSize (r ? value : value + Settings.ViaThickness, False);
	  hid_action ("RouteStylesChanged");
	  break;

	case F_Text:
	case F_TextScale:
	  value /= 45;
	  SetTextScale (r ? value : value + Settings.TextScale);
	  break;
	default:
	  err = 1;
	  break;
	}
      RestoreCrosshair (True);
      if (!err)
	return 0;
    }

  AFAIL (setvalue);
}


/* --------------------------------------------------------------------------- */

static const char quit_syntax[] = "Quit()";

static const char quit_help[] = "Quits the application after confirming.";

/* %start-doc actions Quit

If you have unsaved changes, you will be prompted to confirm (or
save) before quitting.

%end-doc */

static int
ActionQuit (int argc, char **argv, int x, int y)
{
  char *force = ARG (0);
  if (force && strcasecmp (force, "force") == 0)
    {
      PCB->Changed = 0;
      exit (0);
    }
  if (!PCB->Changed || gui->close_confirm_dialog () == HID_CLOSE_CONFIRM_OK)
    QuitApplication ();
  return 1;
}

/* --------------------------------------------------------------------------- */

static const char connection_syntax[] =
  "Connection(Find|ResetLinesAndPolygons|ResetPinsAndVias|Reset)";

static const char connection_help[] =
  "Searches connections of the object at the cursor position.";

/* %start-doc actions Connection

Connections found with this action will be highlighted in the
``connected-color'' color and will have the ``found'' flag set.

@table @code

@item Find
The net under the cursor is ``found''.

@item ResetLinesAndPolygons
Any ``found'' lines and polygons are marked ``not found''.

@item ResetPinsAndVias
Any ``found'' pins and vias are marked ``not found''.

@item Reset
All ``found'' objects are marked ``not found''.

@item Measure
The net under the cursor is found and measured (the lengths of all
line segments are added together)

@end table

%end-doc */

static int
ActionConnection (int argc, char **argv, int x, int y)
{
  char *function = ARG (0);
  if (function)
    {
      HideCrosshair (True);
      switch (GetFunctionID (function))
	{
	case F_Find:
	  {
	    gui->get_coords ("Click on a connection", &x, &y);
	    LookupConnection (x, y, True, 1, FOUNDFLAG);
	    break;
	  }

	case F_ResetLinesAndPolygons:
	  ResetFoundLinesAndPolygons (True);
	  break;

	case F_ResetPinsViasAndPads:
	  ResetFoundPinsViasAndPads (True);
	  break;

	case F_Reset:
	  SaveUndoSerialNumber ();
	  ResetFoundPinsViasAndPads (True);
	  RestoreUndoSerialNumber ();
	  ResetFoundLinesAndPolygons (True);
	  break;
	}
      RestoreCrosshair (True);
      return 0;
    }

  AFAIL (connection);
}

/* --------------------------------------------------------------------------- */

static const char disperseelements_syntax[] =
  "DisperseElements(All|Selected)";

static const char disperseelements_help[] = "Disperses elements.";

/* %start-doc actions DisperseElements

Normally this is used when starting a board, by selecting all elements
and then dispersing them.  This scatters the elements around the board
so that you can pick individual ones, rather than have all the
elements at the same 0,0 coordinate and thus impossible to choose
from.

%end-doc */

#define GAP 10000

static int
ActionDisperseElements (int argc, char **argv, int x, int y)
{
  char *function = ARG (0);
  long minx, miny, maxx, maxy, dx, dy;
  int all = 0, bad = 0;

  minx = GAP;
  miny = GAP;
  maxx = GAP;
  maxy = GAP;

  if (!function || !*function)
    {
      bad = 1;
    }
  else
    {
      switch (GetFunctionID (function))
	{
	case F_All:
	  all = 1;
	  break;

	case F_Selected:
	  all = 0;
	  break;

	default:
	  bad = 1;
	}
    }

  if (bad)
    {
      AFAIL (disperseelements);
    }


  ELEMENT_LOOP (PCB->Data);
  {
    /* 
     * If we want to disperse selected elements, maybe we need smarter
     * code here to avoid putting components on top of others which
     * are not selected.  For now, I'm assuming that this is typically
     * going to be used either with a brand new design or a scratch
     * design holding some new components
     */
    if (!TEST_FLAG (LOCKFLAG, element) && (all || TEST_FLAG (SELECTEDFLAG, element)))
      {

	/* figure out how much to move the element */
	dx = minx - element->BoundingBox.X1;

	/* snap to the grid */
	dx -= (element->MarkX + dx) % (long) (PCB->Grid);

	/* 
	 * and add one grid size so we make sure we always space by GAP or
	 * more
	 */
	dx += (long) (PCB->Grid);

	/* Figure out if this row has room.  If not, start a new row */
	if (GAP + element->BoundingBox.X2 + dx > PCB->MaxWidth)
	  {
	    miny = maxy + GAP;
	    minx = GAP;
	  }

	/* figure out how much to move the element */
	dx = minx - element->BoundingBox.X1;
	dy = miny - element->BoundingBox.Y1;

	/* snap to the grid */
	dx -= (element->MarkX + dx) % (long) (PCB->Grid);
	dx += (long) (PCB->Grid);
	dy -= (element->MarkY + dy) % (long) (PCB->Grid);
	dy += (long) (PCB->Grid);

	/* move the element */
	MoveElementLowLevel (PCB->Data, element, dx, dy);

	/* and add to the undo list so we can undo this operation */
	AddObjectToMoveUndoList (ELEMENT_TYPE, NULL, NULL, element, dx, dy);

	/* keep track of how tall this row is */
	minx += element->BoundingBox.X2 - element->BoundingBox.X1 + GAP;
	if (maxy < element->BoundingBox.Y2)
	  {
	    maxy = element->BoundingBox.Y2;
	  }
      }

  }
  END_LOOP;

  /* done with our action so increment the undo # */
  IncrementUndoSerialNumber ();

  ClearAndRedrawOutput ();
  SetChangedFlag (True);

  return 0;
}

#undef GAP

/* --------------------------------------------------------------------------- */

static const char display_syntax[] =
  "Display(NameOnPCB|Description|Value)\n"
  "Display(Grid|Redraw)\n"
  "Display(CycleClip|CycleCrosshair|Toggle45Degree|ToggleStartDirection)\n"
  "Display(ToggleGrid|ToggleRubberBandMode|ToggleUniqueNames)\n"
  "Display(ToggleMask|ToggleName|ToggleClearLine|ToggleFullPoly|ToggleSnapPin)\n"
  "Display(ToggleThindraw|ToggleThindrawPoly|ToggleOrthoMove|ToggleLocalRef)\n"
  "Display(ToggleCheckPlanes|ToggleShowDRC|ToggleAutoDRC)\n"
  "Display(ToggleLiveRoute|LockNames|OnlyNames)\n"
  "Display(Pinout|PinOrPadName)\n" "Display(Scroll, Direction)";

static const char display_help[] = "Several display-related actions.";

/* %start-doc actions Display

@table @code

@item NameOnPCB
@item Description
@item Value
Specify whether all elements show their name, description, or value.

@item Redraw
Redraw the whole board.

@item Toggle45Degree
When clear, lines can be drawn at any angle.  When set, lines are
restricted to multiples of 45 degrees and requested lines may be
broken up according to the clip setting.

@item CycleClip
Changes the way lines are restricted to 45 degree increments.  The
various settings are: straight only, orthogonal then angled, and angled
then orthogonal.  If AllDirections is set, this action disables it.

@item CycleCrosshair
Changes crosshair drawing.  Crosshair may accept form of 4-ray,
8-ray and 12-ray cross.

@item ToggleRubberBandMode
If set, moving an object moves all the lines attached to it too.

@item ToggleStartDirection
If set, each time you set a point in a line, the Clip toggles between
orth-angle and angle-ortho.

@item ToggleUniqueNames
If set, you will not be permitted to change the name of an element to
match that of another element.

@item ToggleSnapPin
If set, pin centers and pad end points are treated as additional grid
points that the cursor can snap to.

@item ToggleLocalRef
If set, the mark is automatically set to the beginning of any move, so
you can see the relative distance you've moved.

@item ToggleThindraw
If set, objects on the screen are drawn as outlines (lines are drawn
as center-lines).  This lets you see line endpoints hidden under pins,
for example.

@item ToggleThindrawPoly
If set, polygons on the screen are drawn as outlines.

@item ToggleShowDRC
If set, pending objects (i.e. lines you're in the process of drawing)
will be drawn with an outline showing how far away from other copper
you need to be.

@item ToggleLiveRoute
If set, the progress of the autorouter will be visible on the screen.

@item ToggleAutoDRC
If set, you will not be permitted to make connections which violate
the current DRC and netlist settings.

@item ToggleCheckPlanes
If set, lines and arcs aren't drawn, which usually leaves just the
polygons.  If you also disable all but the layer you're interested in,
this allows you to check for isolated regions.

@item ToggleOrthoMove
If set, the crosshair is only allowed to move orthogonally from its
previous position.  I.e. you can move an element or line up, down,
left, or right, but not up+left or down+right.

@item ToggleName
Selects whether the pinouts show the pin names or the pin numbers.

@item ToggleMask
Turns the solder mask on or off.

@item ToggleClearLine
When set, the clear-line flag causes new lines and arcs to have their
``clear polygons'' flag set, so they won't be electrically connected
to any polygons they overlap.

@item ToggleFullPoly
When set, the full-poly flag causes new polygons to have their
``full polygon'' flag set, so all parts of them will be displayed
instead of only the biggest one.

@item ToggleGrid
Resets the origin of the current grid to be wherever the mouse pointer
is (not where the crosshair currently is).  If you provide two numbers
after this, the origin is set to that coordinate.  The numbers are in
PCB internal units, currently 1/100 mil.

@item Grid
Toggles whether the grid is displayed or not.

@item Pinout
Causes the pinout of the element indicated by the cursor to be
displayed, usually in a separate window.

@item PinOrPadName
Toggles whether the names of pins, pads, or (yes) vias will be
displayed.  If the cursor is over an element, all of its pins and pads
are affected.

@item Step <direction> <amount> <units>
Steps the crosshair in the given direction, with 1=down/left, 2=down,
etc, according to the numeric keypad layout.  If amount is not given,
the crosshair steps along the grid.

@end table

%end-doc */

static int
ActionDisplay (int argc, char **argv, int childX, int childY)
{
  char *function, *str_dir;
  int id;
  int err = 0;

  function = ARG (0);
  str_dir = ARG (1);

  if (function && (!str_dir || !*str_dir))
    {
      HideCrosshair (True);
      switch (id = GetFunctionID (function))
	{

	  /* redraw layout with clearing the background */
	case F_ClearAndRedraw:
	  gui->invalidate_all();
	  break;

	  /* redraw layout without clearing the background */
	case F_Redraw:
	  {
	    BoxType area;
	    area.X1 = 0;
	    area.Y1 = 0;
	    area.X2 = Output.Width;
	    area.Y2 = Output.Height;
	    RedrawOutput (&area);
	    break;
	  }

	  /* change the displayed name of elements */
	case F_Value:
	case F_NameOnPCB:
	case F_Description:
	  ELEMENT_LOOP (PCB->Data);
	  {
	    EraseElementName (element);
	  }
	  END_LOOP;
	  CLEAR_FLAG (DESCRIPTIONFLAG | NAMEONPCBFLAG, PCB);
	  switch (id)
	    {
	    case F_Value:
	      break;
	    case F_NameOnPCB:
	      SET_FLAG (NAMEONPCBFLAG, PCB);
	      break;
	    case F_Description:
	      SET_FLAG (DESCRIPTIONFLAG, PCB);
	      break;
	    }
	  ELEMENT_LOOP (PCB->Data);
	  {
	    DrawElementName (element, 0);
	  }
	  END_LOOP;
	  Draw ();
	  break;

	  /* toggle line-adjust flag */
	case F_ToggleAllDirections:
	  TOGGLE_FLAG (ALLDIRECTIONFLAG, PCB);
	  AdjustAttachedObjects ();
	  break;

	case F_CycleClip:
	  if TEST_FLAG
	    (ALLDIRECTIONFLAG, PCB)
	    {
	      TOGGLE_FLAG (ALLDIRECTIONFLAG, PCB);
	      PCB->Clipping = 0;
	    }
	  else
	    PCB->Clipping = (PCB->Clipping + 1) % 3;
	  AdjustAttachedObjects ();
	  break;

	case F_CycleCrosshair:
	  Crosshair.shape++;
	  if (Crosshair_Shapes_Number == Crosshair.shape)
	    Crosshair.shape = Basic_Crosshair_Shape;
	  break;

	case F_ToggleRubberBandMode:
	  TOGGLE_FLAG (RUBBERBANDFLAG, PCB);
	  break;

	case F_ToggleStartDirection:
	  TOGGLE_FLAG (SWAPSTARTDIRFLAG, PCB);
	  break;

	case F_ToggleUniqueNames:
	  TOGGLE_FLAG (UNIQUENAMEFLAG, PCB);
	  break;

	case F_ToggleSnapPin:
	  TOGGLE_FLAG (SNAPPINFLAG, PCB);
	  break;

	case F_ToggleLocalRef:
	  TOGGLE_FLAG (LOCALREFFLAG, PCB);
	  break;

	case F_ToggleThindraw:
	  TOGGLE_FLAG (THINDRAWFLAG, PCB);
	  ClearAndRedrawOutput ();
	  break;

	case F_ToggleThindrawPoly:
	  TOGGLE_FLAG (THINDRAWPOLYFLAG, PCB);
	  ClearAndRedrawOutput ();
	  break;

	case F_ToggleLockNames:
	  TOGGLE_FLAG (LOCKNAMESFLAG, PCB);
	  CLEAR_FLAG (ONLYNAMESFLAG, PCB);
	  break;

	case F_ToggleOnlyNames:
	  TOGGLE_FLAG (ONLYNAMESFLAG, PCB);
	  CLEAR_FLAG (LOCKNAMESFLAG, PCB);
	  break;

	case F_ToggleHideNames:
	  TOGGLE_FLAG (HIDENAMESFLAG, PCB);
	  ClearAndRedrawOutput ();
	  break;

	case F_ToggleShowDRC:
	  TOGGLE_FLAG (SHOWDRCFLAG, PCB);
	  break;

	case F_ToggleLiveRoute:
	  TOGGLE_FLAG (LIVEROUTEFLAG, PCB);
	  break;

	case F_ToggleAutoDRC:
	  TOGGLE_FLAG (AUTODRCFLAG, PCB);
	  if (TEST_FLAG (AUTODRCFLAG, PCB) && Settings.Mode == LINE_MODE)
	    {
	      SaveUndoSerialNumber ();
	      ResetFoundPinsViasAndPads (True);
	      RestoreUndoSerialNumber ();
	      ResetFoundLinesAndPolygons (True);
	      if (Crosshair.AttachedLine.State != STATE_FIRST)
		LookupConnection (Crosshair.AttachedLine.Point1.X,
				  Crosshair.AttachedLine.Point1.Y, True, 1,
				  FOUNDFLAG);
	    }
	  break;

	case F_ToggleCheckPlanes:
	  TOGGLE_FLAG (CHECKPLANESFLAG, PCB);
	  ClearAndRedrawOutput ();
	  break;

	case F_ToggleOrthoMove:
	  TOGGLE_FLAG (ORTHOMOVEFLAG, PCB);
	  break;

	case F_ToggleName:
	  TOGGLE_FLAG (SHOWNUMBERFLAG, PCB);
	  UpdateAll ();
	  break;

	case F_ToggleMask:
	  TOGGLE_FLAG (SHOWMASKFLAG, PCB);
	  UpdateAll ();
	  break;

	case F_ToggleClearLine:
	  TOGGLE_FLAG (CLEARNEWFLAG, PCB);
	  break;

	case F_ToggleFullPoly:
	  TOGGLE_FLAG (NEWFULLPOLYFLAG, PCB);
	  break;

	  /* shift grid alignment */
	case F_ToggleGrid:
	  {
	    float oldGrid;

	    oldGrid = PCB->Grid;
	    PCB->Grid = 1.0;
	    if (MoveCrosshairAbsolute (childX, childY))
	      RestoreCrosshair (False);	/* was hidden by MoveCrosshairAbs */
	    SetGrid (oldGrid, True);
	  }
	  break;

	  /* toggle displaying of the grid */
	case F_Grid:
	  Settings.DrawGrid = !Settings.DrawGrid;
	  UpdateAll ();
	  break;

	  /* display the pinout of an element */
	case F_Pinout:
	  {
	    ElementTypePtr element;
	    void *ptrtmp;
	    int x, y;

	    gui->get_coords ("Click on an element", &x, &y);
	    if ((SearchScreen
		 (x, y, ELEMENT_TYPE, &ptrtmp,
		  &ptrtmp, &ptrtmp)) != NO_TYPE)
	      {
		element = (ElementTypePtr) ptrtmp;
		gui->show_item (element);
	      }
	    break;
	  }

	  /* toggle displaying of pin/pad/via names */
	case F_PinOrPadName:
	  {
	    void *ptr1, *ptr2, *ptr3;

	    switch (SearchScreen (Crosshair.X, Crosshair.Y,
				  ELEMENT_TYPE | PIN_TYPE | PAD_TYPE |
				  VIA_TYPE, (void **) &ptr1, (void **) &ptr2,
				  (void **) &ptr3))
	      {
	      case ELEMENT_TYPE:
		PIN_LOOP ((ElementTypePtr) ptr1);
		{
		  if (TEST_FLAG (DISPLAYNAMEFLAG, pin))
		    ErasePinName (pin);
		  else
		    DrawPinName (pin, 0);
		  AddObjectToFlagUndoList (PIN_TYPE, ptr1, pin, pin);
		  TOGGLE_FLAG (DISPLAYNAMEFLAG, pin);
		}
		END_LOOP;
		PAD_LOOP ((ElementTypePtr) ptr1);
		{
		  if (TEST_FLAG (DISPLAYNAMEFLAG, pad))
		    ErasePadName (pad);
		  else
		    DrawPadName (pad, 0);
		  AddObjectToFlagUndoList (PAD_TYPE, ptr1, pad, pad);
		  TOGGLE_FLAG (DISPLAYNAMEFLAG, pad);
		}
		END_LOOP;
		SetChangedFlag (True);
		IncrementUndoSerialNumber ();
		Draw ();
		break;

	      case PIN_TYPE:
		if (TEST_FLAG (DISPLAYNAMEFLAG, (PinTypePtr) ptr2))
		  ErasePinName ((PinTypePtr) ptr2);
		else
		  DrawPinName ((PinTypePtr) ptr2, 0);
		AddObjectToFlagUndoList (PIN_TYPE, ptr1, ptr2, ptr3);
		TOGGLE_FLAG (DISPLAYNAMEFLAG, (PinTypePtr) ptr2);
		SetChangedFlag (True);
		IncrementUndoSerialNumber ();
		Draw ();
		break;

	      case PAD_TYPE:
		if (TEST_FLAG (DISPLAYNAMEFLAG, (PadTypePtr) ptr2))
		  ErasePadName ((PadTypePtr) ptr2);
		else
		  DrawPadName ((PadTypePtr) ptr2, 0);
		AddObjectToFlagUndoList (PAD_TYPE, ptr1, ptr2, ptr3);
		TOGGLE_FLAG (DISPLAYNAMEFLAG, (PadTypePtr) ptr2);
		SetChangedFlag (True);
		IncrementUndoSerialNumber ();
		Draw ();
		break;
	      case VIA_TYPE:
		if (TEST_FLAG (DISPLAYNAMEFLAG, (PinTypePtr) ptr2))
		  EraseViaName ((PinTypePtr) ptr2);
		else
		  DrawViaName ((PinTypePtr) ptr2, 0);
		AddObjectToFlagUndoList (VIA_TYPE, ptr1, ptr2, ptr3);
		TOGGLE_FLAG (DISPLAYNAMEFLAG, (PinTypePtr) ptr2);
		SetChangedFlag (True);
		IncrementUndoSerialNumber ();
		Draw ();
		break;
	      }
	    break;
	  }
	default:
	  err = 1;
	}
      RestoreCrosshair (True);
    }
  else if (function && str_dir)
    {
      switch (GetFunctionID (function))
	{
	case F_ToggleGrid:
	  if (argc > 2)
	    {
	      /* FIXME: units */
	      PCB->GridOffsetX = atoi (argv[1]);
	      PCB->GridOffsetY = atoi (argv[2]);
	      if (Settings.DrawGrid)
		UpdateAll ();
	    }
	  break;

	default:
	  err = 1;
	  break;
	}
    }

  if (!err)
    return 0;

  AFAIL (display);
}

/* --------------------------------------------------------------------------- */

static const char mode_syntax[] =
  "Mode(Arc|Arrow|Copy|InsertPoint|Line|Lock|Move|None|PasteBuffer)\n"
  "Mode(Polygon|Rectangle|Remove|Rotate|Text|Thermal|Via)\n"
  "Mode(Notify|Release|Cancel|Stroke)\n" "Mode(Save|Restore)";

static const char mode_help[] = "Change or use the tool mode.";

/* %start-doc actions Mode

@table @code

@item Arc
@itemx Arrow
@itemx Copy
@itemx InsertPoint
@itemx Line
@itemx Lock
@itemx Move
@itemx None
@itemx PasteBuffer
@itemx Polygon
@itemx Rectangle
@itemx Remove
@itemx Rotate
@itemx Text
@itemx Thermal
@itemx Via
Select the indicated tool.

@item Notify
Called when you press the mouse button, or move the mouse.

@item Release
Called when you release the mouse button.

@item Cancel
Cancels any pending tool activity, allowing you to restart elsewhere.
For example, this allows you to start a new line rather than attach a
line to the previous line.

@item Escape
Similar to Cancel but calling this action a second time will return
to the Arrow tool.

@item Stroke
If your @code{pcb} was built with libstroke, this invokes the stroke
input method.  If not, this will restart a drawing mode if you were
drawing, else it will select objects.

@item Save
Remembers the current tool.

@item Restore
Restores the tool to the last saved tool.

@end table

%end-doc */

static int
ActionMode (int argc, char **argv, int x, int y)
{
  char *function = ARG (0);

  if (function)
    {
      Note.X = Crosshair.X;
      Note.Y = Crosshair.Y;
      HideCrosshair (True);
      switch (GetFunctionID (function))
	{
	case F_Arc:
	  SetMode (ARC_MODE);
	  break;
	case F_Arrow:
	  SetMode (ARROW_MODE);
	  break;
	case F_Copy:
	  SetMode (COPY_MODE);
	  break;
	case F_InsertPoint:
	  SetMode (INSERTPOINT_MODE);
	  break;
	case F_Line:
	  SetMode (LINE_MODE);
	  break;
	case F_Lock:
	  SetMode (LOCK_MODE);
	  break;
	case F_Move:
	  SetMode (MOVE_MODE);
	  break;
	case F_None:
	  SetMode (NO_MODE);
	  break;
	case F_Cancel:
	  {
	    int saved_mode = Settings.Mode;
	    SetMode (NO_MODE);
	    SetMode (saved_mode);
	  }
	  break;
	case F_Escape:
	  {
	    switch (Settings.Mode)
	      {
	      case VIA_MODE:
	      case PASTEBUFFER_MODE:
	      case TEXT_MODE:
	      case ROTATE_MODE:
	      case REMOVE_MODE:
	      case MOVE_MODE:
	      case COPY_MODE:
	      case INSERTPOINT_MODE:
	      case RUBBERBANDMOVE_MODE:
	      case THERMAL_MODE:
	      case LOCK_MODE:
		SetMode (NO_MODE);
		SetMode (ARROW_MODE);
		break;

	      case LINE_MODE:
		if (Crosshair.AttachedLine.State == STATE_FIRST)
		  SetMode (ARROW_MODE);
		else
		  {
		    SetMode (NO_MODE);
		    SetMode (LINE_MODE);
		  }
		break;

	      case RECTANGLE_MODE:
		if (Crosshair.AttachedBox.State == STATE_FIRST)
		  SetMode (ARROW_MODE);
		else
		  {
		    SetMode (NO_MODE);
		    SetMode (RECTANGLE_MODE);
		  }
		break;
	  
	      case POLYGON_MODE:
		if (Crosshair.AttachedLine.State == STATE_FIRST)
		  SetMode (ARROW_MODE);
		else
		  {
		    SetMode (NO_MODE);
		    SetMode (POLYGON_MODE);
		  }
		break;

	      case ARC_MODE:
		if (Crosshair.AttachedBox.State == STATE_FIRST)
		  SetMode (ARROW_MODE);
		else
		  {
		    SetMode (NO_MODE);
		    SetMode (ARC_MODE);
		  }
		break;
		
	      case ARROW_MODE:
		break;
		
	      default:
		break;
	      }
	  }
	  break;
	  
	case F_Notify:
	  NotifyMode ();
	  break;
	case F_PasteBuffer:
	  SetMode (PASTEBUFFER_MODE);
	  break;
	case F_Polygon:
	  SetMode (POLYGON_MODE);
	  break;
#ifndef HAVE_LIBSTROKE
	case F_Release:
	  ReleaseMode ();
	  break;
#else
	case F_Release:
	  if (mid_stroke)
	    FinishStroke ();
	  else
	    ReleaseMode ();
	  break;
#endif
	case F_Remove:
	  SetMode (REMOVE_MODE);
	  break;
	case F_Rectangle:
	  SetMode (RECTANGLE_MODE);
	  break;
	case F_Rotate:
	  SetMode (ROTATE_MODE);
	  break;
	case F_Stroke:
#ifdef HAVE_LIBSTROKE
	  mid_stroke = True;
	  StrokeBox.X1 = Crosshair.X;
	  StrokeBox.Y1 = Crosshair.Y;
	  break;
#else
	  /* Handle middle mouse button restarts of drawing mode.  If not in
	     |  a drawing mode, middle mouse button will select objects.
	   */
	  if (Settings.Mode == LINE_MODE
	      && Crosshair.AttachedLine.State != STATE_FIRST)
	    {
	      SetMode (LINE_MODE);
	    }
	  else if (Settings.Mode == ARC_MODE
		   && Crosshair.AttachedBox.State != STATE_FIRST)
	    SetMode (ARC_MODE);
	  else if (Settings.Mode == RECTANGLE_MODE
		   && Crosshair.AttachedBox.State != STATE_FIRST)
	    SetMode (RECTANGLE_MODE);
	  else if (Settings.Mode == POLYGON_MODE
		   && Crosshair.AttachedLine.State != STATE_FIRST)
	    SetMode (POLYGON_MODE);
	  else
	    {
	      SaveMode ();
	      saved_mode = True;
	      SetMode (ARROW_MODE);
	      NotifyMode ();
	    }
	  break;
#endif
	case F_Text:
	  SetMode (TEXT_MODE);
	  break;
	case F_Thermal:
	  SetMode (THERMAL_MODE);
	  break;
	case F_Via:
	  SetMode (VIA_MODE);
	  break;

	case F_Restore:	/* restore the last saved mode */
	  RestoreMode ();
	  break;

	case F_Save:		/* save currently selected mode */
	  SaveMode ();
	  break;
	}
      RestoreCrosshair (True);
      return 0;
    }

  AFAIL (mode);
}

/* --------------------------------------------------------------------------- */

static const char removeselected_syntax[] = "RemoveSelected()";

static const char removeselected_help[] = "Removes any selected objects.";

/* %start-doc actions RemoveSelected

%end-doc */

static int
ActionRemoveSelected (int argc, char **argv, int x, int y)
{
  HideCrosshair (True);
  if (RemoveSelected ())
    SetChangedFlag (True);
  RestoreCrosshair (True);
  return 0;
}

/* --------------------------------------------------------------------------- */

static const char renumber_syntax[] = "Renumber()\n" "Renumber(filename)";

static const char renumber_help[] =
  "Renumber all elements.  The changes will be recorded to filename\n"
  "for use in backannotating these changes to the schematic.";

/* %start-doc actions Renumber

%end-doc */

static int
ActionRenumber (int argc, char **argv, int x, int y)
{
  Boolean changed = False;
  ElementTypePtr *element_list;
  ElementTypePtr *locked_element_list;
  unsigned int i, j, k, cnt, lock_cnt;
  unsigned int tmpi;
  size_t sz;
  char *tmps;
  char *name;
  FILE *out;
  static char * default_file = NULL;
  size_t cnt_list_sz = 100;
  struct _cnt_list
  {
    char *name;
    unsigned int cnt;
  } *cnt_list;
  char **was, **is, *pin;
  unsigned int c_cnt = 0;
  int unique, ok;
  int free_name = 0;

  if (argc < 1)
    {
      /*
       * We deal with the case where name already exists in this
       * function so the GUI doesn't need to deal with it 
       */
      name = gui->fileselect (_("Save Renumber Annotation File As ..."),
			      _("Choose a file to record the renumbering to.\n"
				"This file may be used to back annotate the\n"
				"change to the schematics.\n"),
			      default_file, ".eco", "eco",
			      0);

      free_name = 1;
    }
  else
    name = argv[0];

  if (default_file)
    {
      free (default_file);
      default_file = NULL;
    }

  if (name && *name)
    {
      default_file = strdup (name);
    }

  if ((out = fopen (name, "r")))
    {
      fclose (out);
      if (!gui->confirm_dialog (_("File exists!  Ok to overwrite?"), 0))
	{
	  if (free_name && name)
	    free (name);
	  return 0;
	}
    }

  if ((out = fopen (name, "w")) == NULL)
    {
      Message ("Could not open %s\n", name);
      if (free_name && name)
	free (name);
      return 1;
    }
  
  if (free_name && name)
    free (name);

  fprintf (out, "*COMMENT* PCB Annotation File\n");
  fprintf (out, "*FILEVERSION* 20061031\n");

  /*
   * Make a first pass through all of the elements and sort them out
   * by location on the board.  While here we also collect a list of
   * locked elements.
   *
   * We'll actually renumber things in the 2nd pass.
   */
  element_list = calloc (PCB->Data->ElementN, sizeof (ElementTypePtr));
  locked_element_list = calloc (PCB->Data->ElementN, sizeof (ElementTypePtr));
  was = calloc (PCB->Data->ElementN, sizeof (char *));
  is = calloc (PCB->Data->ElementN, sizeof (char *));
  if (element_list == NULL || locked_element_list == NULL || was == NULL
      || is == NULL)
    {
      fprintf (stderr, "calloc() failed in %s\n", __FUNCTION__);
      exit (1);
    }


  cnt = 0;
  lock_cnt = 0;
  ELEMENT_LOOP (PCB->Data);
  {
    if (TEST_FLAG (LOCKFLAG, element->Name) || TEST_FLAG (LOCKFLAG, element))
      {
	/* 
	 * add to the list of locked elements which we won't try to
	 * renumber and whose reference designators are now reserved.
	 */
	fprintf (out,
		 "*WARN* Element \"%s\" at (%d,%d) is locked and will not be renumbered.\n",
		 UNKNOWN (NAMEONPCB_NAME (element)), element->MarkX,
		 element->MarkY);
	locked_element_list[lock_cnt] = element;
	lock_cnt++;
      }

    else
      {
	/* count of devices which will be renumbered */
	cnt++;

	/* search for correct position in the list */
	i = 0;
	while (element_list[i] && element->MarkY > element_list[i]->MarkY)
	  i++;

	/* 
	 * We have found the position where we have the first element that
	 * has the same Y value or a lower Y value.  Now move forward if
	 * needed through the X values
	 */
	while (element_list[i]
	       && element->MarkY == element_list[i]->MarkY
	       && element->MarkX > element_list[i]->MarkX)
	  i++;

	for (j = cnt - 1; j > i; j--)
	  {
	    element_list[j] = element_list[j - 1];
	  }
	element_list[i] = element;
      }
  }
  END_LOOP;


  /* 
   * Now that the elements are sorted by board position, we go through
   * and renumber them.
   */

  /* 
   * turn off the flag which requires unique names so it doesn't get
   * in our way.  When we're done with the renumber we will have unique
   * names.
   */
  unique = TEST_FLAG (UNIQUENAMEFLAG, PCB);
  CLEAR_FLAG (UNIQUENAMEFLAG, PCB);

  cnt_list = calloc (cnt_list_sz, sizeof (struct _cnt_list));
  for (i = 0; i < cnt; i++)
    {
      /* If there is no refdes, maybe just spit out a warning */
      if (NAMEONPCB_NAME (element_list[i]))
	{
	  /* figure out the prefix */
	  tmps = strdup (NAMEONPCB_NAME (element_list[i]));
	  j = 0;
	  while (tmps[j] && (tmps[j] < '0' || tmps[j] > '9')
		 && tmps[j] != '?')
	    j++;
	  tmps[j] = '\0';

	  /* check the counter for this prefix */
	  for (j = 0;
	       cnt_list[j].name && (strcmp (cnt_list[j].name, tmps) != 0)
	       && j < cnt_list_sz; j++);

	  /* grow the list if needed */
	  if (j == cnt_list_sz)
	    {
	      cnt_list_sz += 100;
	      cnt_list = realloc (cnt_list, cnt_list_sz);
	      if (cnt_list == NULL)
		{
		  fprintf (stderr, "realloc failed() in %s\n", __FUNCTION__);
		  exit (1);
		}
	      /* zero out the memory that we added */
	      for (tmpi = j; tmpi < cnt_list_sz; tmpi++)
		{
		  cnt_list[tmpi].name = NULL;
		  cnt_list[tmpi].cnt = 0;
		}
	    }

	  /* 
	   * start a new counter if we don't have a counter for this
	   * prefix 
	   */
	  if (!cnt_list[j].name)
	    {
	      cnt_list[j].name = strdup (tmps);
	      cnt_list[j].cnt = 0;
	    }

	  /*
	   * check to see if the new refdes is already used by a
	   * locked element
	   */
	  do
	    {
	      ok = 1;
	      cnt_list[j].cnt++;
	      free (tmps);

	      /* space for the prefix plus 1 digit plus the '\0' */
	      sz = strlen (cnt_list[j].name) + 2;

	      /* and 1 more per extra digit needed to hold the number */
	      tmpi = cnt_list[j].cnt;
	      while (tmpi > 10)
		{
		  sz++;
		  tmpi = tmpi / 10;
		}
	      tmps = malloc (sz * sizeof (char));
	      sprintf (tmps, "%s%d", cnt_list[j].name, cnt_list[j].cnt);

	      /* 
	       * now compare to the list of reserved (by locked
	       * elements) names 
	       */
	      for (k = 0; k < lock_cnt; k++)
		{
		  if (strcmp
		      (UNKNOWN (NAMEONPCB_NAME (locked_element_list[k])),
		       tmps) == 0)
		    {
		      ok = 0;
		      break;
		    }
		}

	    }
	  while (!ok);

	  if (strcmp (tmps, NAMEONPCB_NAME (element_list[i])) != 0)
	    {
	      fprintf (out, "*RENAME* \"%s\" \"%s\"\n",
		       NAMEONPCB_NAME (element_list[i]), tmps);

	      /* add this rename to our table of renames so we can update the netlist */
	      was[c_cnt] = strdup (NAMEONPCB_NAME (element_list[i]));
	      is[c_cnt] = strdup (tmps);
	      c_cnt++;

	      AddObjectToChangeNameUndoList (ELEMENT_TYPE, NULL, NULL,
					     element_list[i],
					     NAMEONPCB_NAME (element_list
							     [i]));

	      ChangeObjectName (ELEMENT_TYPE, element_list[i], NULL, NULL,
				tmps);
	      changed = True;

	      /* we don't free tmps in this case because it is used */
	    }
	  else
	    free (tmps);
	}
      else
	{
	  fprintf (out, "*WARN* Element at (%d,%d) has no name.\n",
		   element_list[i]->MarkX, element_list[i]->MarkY);
	}

    }

  fclose (out);

  /* restore the unique flag setting */
  if (unique)
    SET_FLAG (UNIQUENAMEFLAG, PCB);

  if (changed)
    {

      /* update the netlist */
      AddNetlistLibToUndoList (&(PCB->NetlistLib));

      /* iterate over each net */
      for (i = 0; i < PCB->NetlistLib.MenuN; i++)
	{

	  /* iterate over each pin on the net */
	  for (j = 0; j < PCB->NetlistLib.Menu[i].EntryN; j++)
	    {

	      /* figure out the pin number part from strings like U3-21 */
	      tmps = strdup (PCB->NetlistLib.Menu[i].Entry[j].ListEntry);
	      for (k = 0; tmps[k] && tmps[k] != '-'; k++);
	      tmps[k] = '\0';
	      pin = tmps + k + 1;

	      /* iterate over the list of changed reference designators */
	      for (k = 0; k < c_cnt; k++)
		{
		  /*
		   * if the pin needs to change, change it and quit
		   * searching in the list. 
		   */
		  if (strcmp (tmps, was[k]) == 0)
		    {
		      free (PCB->NetlistLib.Menu[i].Entry[j].ListEntry);
		      PCB->NetlistLib.Menu[i].Entry[j].ListEntry =
			malloc ((strlen (is[k]) + strlen (pin) +
				 2) * sizeof (char));
		      sprintf (PCB->NetlistLib.Menu[i].Entry[j].ListEntry,
			       "%s-%s", is[k], pin);
		      k = c_cnt;
		    }

		}
	      free (tmps);
	    }
	}
      for (k = 0; k < c_cnt; k++)
	{
	  free (was[k]);
	  free (is[k]);
	}

      NetlistChanged (0);
      IncrementUndoSerialNumber ();
      SetChangedFlag (True);
    }

  free (locked_element_list);
  free (element_list);
  free (cnt_list);
  return 0;
}


/* --------------------------------------------------------------------------- */

static const char ripup_syntax[] = "RipUp(All|Selected|Element)";

static const char ripup_help[] =
  "Ripup auto-routed tracks, or convert an element to parts.";

/* %start-doc actions RipUp

@table @code

@item All
Removes all lines and vias which were created by the autorouter.

@item Selected
Removes all selected lines and vias which were created by the
autorouter.

@item Element
Converts the element under the cursor to parts (vias and lines).  Note
that this uses the highest numbered paste buffer.

@end table

%end-doc */

static int
ActionRipUp (int argc, char **argv, int x, int y)
{
  char *function = ARG (0);
  Boolean changed = False;

  if (function)
    {
      HideCrosshair (True);
      switch (GetFunctionID (function))
	{
	case F_All:
	  ALLLINE_LOOP (PCB->Data);
	  {
	    if (TEST_FLAG (AUTOFLAG, line) && !TEST_FLAG (LOCKFLAG, line))
	      {
		RemoveObject (LINE_TYPE, layer, line, line);
		changed = True;
	      }
	  }
	  ENDALL_LOOP;
	  VIA_LOOP (PCB->Data);
	  {
	    if (TEST_FLAG (AUTOFLAG, via) && !TEST_FLAG (LOCKFLAG, via))
	      {
		RemoveObject (VIA_TYPE, via, via, via);
		changed = True;
	      }
	  }
	  END_LOOP;

	  if (changed)
	    {
	      IncrementUndoSerialNumber ();
	      SetChangedFlag (True);
	    }
	  break;
	case F_Selected:
	  VISIBLELINE_LOOP (PCB->Data);
	  {
	    if (TEST_FLAGS (AUTOFLAG | SELECTEDFLAG, line)
		&& !TEST_FLAG (LOCKFLAG, line))
	      {
		RemoveObject (LINE_TYPE, layer, line, line);
		changed = True;
	      }
	  }
	  ENDALL_LOOP;
	  if (PCB->ViaOn)
	    VIA_LOOP (PCB->Data);
	  {
	    if (TEST_FLAGS (AUTOFLAG | SELECTEDFLAG, via)
		&& !TEST_FLAG (LOCKFLAG, via))
	      {
		RemoveObject (VIA_TYPE, via, via, via);
		changed = True;
	      }
	  }
	  END_LOOP;
	  if (changed)
	    {
	      IncrementUndoSerialNumber ();
	      SetChangedFlag (True);
	    }
	  break;
	case F_Element:
	  {
	    void *ptr1, *ptr2, *ptr3;

	    if (SearchScreen (Crosshair.X, Crosshair.Y, ELEMENT_TYPE,
			      &ptr1, &ptr2, &ptr3) != NO_TYPE)
	      {
		Note.Buffer = Settings.BufferNumber;
		SetBufferNumber (MAX_BUFFER - 1);
		ClearBuffer (PASTEBUFFER);
		CopyObjectToBuffer (PASTEBUFFER->Data, PCB->Data,
				    ELEMENT_TYPE, ptr1, ptr2, ptr3);
		SmashBufferElement (PASTEBUFFER);
		PASTEBUFFER->X = 0;
		PASTEBUFFER->Y = 0;
		SaveUndoSerialNumber ();
		EraseObject (ELEMENT_TYPE, ptr1, ptr1);
		MoveObjectToRemoveUndoList (ELEMENT_TYPE, ptr1, ptr2, ptr3);
		RestoreUndoSerialNumber ();
		CopyPastebufferToLayout (0, 0);
		SetBufferNumber (Note.Buffer);
		SetChangedFlag (True);
	      }
	  }
	  break;
	}
      RestoreCrosshair (True);
    }
  return 0;
}

/* --------------------------------------------------------------------------- */

static const char addrats_syntax[] = "AddRats(AllRats|SelectedRats|Close)";

static const char addrats_help[] = "Add one or more rat lines to the board.";

/* %start-doc actions AddRats

@table @code

@item AllRats
Create rat lines for all loaded nets that aren't already connected on
with copper.

@item SelectedRats
Similarly, but only add rat lines for nets connected to selected pins
and pads.

@item Close
Selects the shortest unselected rat on the board.

@end table

%end-doc */

static int
ActionAddRats (int argc, char **argv, int x, int y)
{
  char *function = ARG (0);
  RatTypePtr shorty;
  float len, small;

  if (function)
    {
      if (Settings.RatWarn)
	ClearWarnings ();
      HideCrosshair (True);
      switch (GetFunctionID (function))
	{
	case F_AllRats:
	  if (AddAllRats (False, NULL))
	    SetChangedFlag (True);
	  break;
	case F_SelectedRats:
	case F_Selected:
	  if (AddAllRats (True, NULL))
	    SetChangedFlag (True);
	  break;
	case F_Close:
	  small = SQUARE (MAX_COORD);
	  shorty = NULL;
	  RAT_LOOP (PCB->Data);
	  {
	    if (TEST_FLAG (SELECTEDFLAG, line))
	      continue;
	    len = SQUARE (line->Point1.X - line->Point2.X) +
	      SQUARE (line->Point1.Y - line->Point2.Y);
	    if (len < small)
	      {
		small = len;
		shorty = line;
	      }
	  }
	  END_LOOP;
	  if (shorty)
	    {
	      AddObjectToFlagUndoList (RATLINE_TYPE, shorty, shorty, shorty);
	      SET_FLAG (SELECTEDFLAG, shorty);
	      DrawRat (shorty, 0);
	      Draw ();
	      CenterDisplay ((shorty->Point2.X + shorty->Point1.X) / 2,
			     (shorty->Point2.Y + shorty->Point1.Y) / 2,
			     False);
	    }
	  break;
	}
      RestoreCrosshair (True);
    }
  return 0;
}

/* --------------------------------------------------------------------------- */

static const char delete_syntax[] =
  "Delete(Object|Selected)\n"
  "Delete(AllRats|SelectedRats)"
  ;

static const char delete_help[] = "Delete stuff.";

/* %start-doc actions Delete

%end-doc */

static int
ActionDelete (int argc, char **argv, int x, int y)
{
  char *function = ARG (0);
  int id = GetFunctionID (function);

  Note.X = Crosshair.X;
  Note.Y = Crosshair.Y;

  if (id == -1) /* no arg */
    {
      if (RemoveSelected() == False)
	id = F_Object;
    }

  HideCrosshair (True);
  switch (id)
    {
    case F_Object:
      SaveMode();
      SetMode(REMOVE_MODE);
      NotifyMode();
      RestoreMode();
      break;
    case F_Selected:
      RemoveSelected();
      break;
    case F_AllRats:
      if (DeleteRats (False))
	SetChangedFlag (True);
      break;
    case F_SelectedRats:
      if (DeleteRats (True))
	SetChangedFlag (True);
      break;
    }

  RestoreCrosshair (True);
  return 0;
}

/* --------------------------------------------------------------------------- */

static const char deleterats_syntax[] =
  "DeleteRats(AllRats|Selected|SelectedRats)";

static const char deleterats_help[] = "Delete rat lines.";

/* %start-doc actions DeleteRats

%end-doc */

static int
ActionDeleteRats (int argc, char **argv, int x, int y)
{
  char *function = ARG (0);
  if (function)
    {
      if (Settings.RatWarn)
	ClearWarnings ();
      HideCrosshair (True);
      switch (GetFunctionID (function))
	{
	case F_AllRats:
	  if (DeleteRats (False))
	    SetChangedFlag (True);
	  break;
	case F_SelectedRats:
	case F_Selected:
	  if (DeleteRats (True))
	    SetChangedFlag (True);
	  break;
	}
      RestoreCrosshair (True);
    }
  return 0;
}

/* --------------------------------------------------------------------------- */

static const char autoplace_syntax[] = "AutoPlaceSelected()";

static const char autoplace_help[] = "Auto-place selected components.";

/* %start-doc actions AutoPlaceSelected

Attempts to re-arrange the selected components such that the nets
connecting them are minimized.  Note that you cannot undo this.

%end-doc */

static int
ActionAutoPlaceSelected (int argc, char **argv, int x, int y)
{
  hid_action("Busy");
  if (gui->confirm_dialog (_("Auto-placement can NOT be undone.\n"
			     "Do you want to continue anyway?\n"), 0))
    {
      HideCrosshair (True);
      if (AutoPlaceSelected ())
	SetChangedFlag (True);
      RestoreCrosshair (True);
    }
  return 0;
}

/* --------------------------------------------------------------------------- */

static const char autoroute_syntax[] = "AutoRoute(AllRats|SelectedRats)";

static const char autoroute_help[] = "Auto-route some or all rat lines.";

/* %start-doc actions AutoRoute

@table @code

@item AllRats
Attempt to autoroute all rats.

@item SelectedRats
Attempt to autoroute the selected rats.

@end table

Before autorouting, it's important to set up a few things.  First,
make sure any layers you aren't using are disabled, else the
autorouter may use them.  Next, make sure the current line and via
styles are set accordingly.  Last, make sure "new lines clear
polygons" is set, in case you eventually want to add a copper pour.

Autorouting takes a while.  During this time, the program may not be
responsive.

%end-doc */

static int
ActionAutoRoute (int argc, char **argv, int x, int y)
{
  char *function = ARG (0);
  hid_action("Busy");
  if (function)			/* one parameter */
    {
      HideCrosshair (True);
      switch (GetFunctionID (function))
	{
	case F_AllRats:
	  if (AutoRoute (False))
	    SetChangedFlag (True);
	  break;
	case F_SelectedRats:
	case F_Selected:
	  if (AutoRoute (True))
	    SetChangedFlag (True);
	  break;
	}
      RestoreCrosshair (True);
    }
  return 0;
}

/* --------------------------------------------------------------------------- */

static const char markcrosshair_syntax[] =
  "MarkCrosshair()\n" "MarkCrosshair(Center)";

static const char markcrosshair_help[] = "Set/Reset the Crosshair mark";

/* %start-doc actions MarkCrosshair

The ``mark'' is a small X-shaped target on the display which is
treated like a second origin (the normal origin is the upper let
corner of the board).  The GUI will display a second set of
coordinates for this mark, which tells you how far you are from it.

If no argument is given, the mark is toggled - disabled if it was
enabled, or enabled at the current cursor position of disabled.  If
the @code{Center} argument is given, the mark is moved to the current
cursor location.

%end-doc */

static int
ActionMarkCrosshair (int argc, char **argv, int x, int y)
{
  char *function = ARG (0);
  if (!function || !*function)
    {
      if (Marked.status)
	{
	  DrawMark (True);
	  Marked.status = False;
	}
      else
	{
	  Marked.status = True;
	  Marked.X = Crosshair.X;
	  Marked.Y = Crosshair.Y;
	  DrawMark (False);
	}
    }
  else if (GetFunctionID (function) == F_Center)
    {
      DrawMark (True);
      Marked.status = True;
      Marked.X = Crosshair.X;
      Marked.Y = Crosshair.Y;
      DrawMark (False);
    }
  return 0;
}

/* --------------------------------------------------------------------------- */

static const char changesize_syntax[] =
  "ChangeSize(Object, delta)\n"
  "ChangeSize(SelectedObjects|Selected, delta)\n"
  "ChangeSize(SelectedLines|SelectedPins|SelectedVias, delta)\n"
  "ChangeSize(SelectedPads|SelectedTexts|SelectedNames, delta)\n"
  "ChangeSize(SelectedElements, delta)";

static const char changesize_help[] = "Changes the size of objects.";

/* %start-doc actions ChangeSize

For lines and arcs, this changes the width.  For pins and vias, this
changes the overall diameter of the copper annulus.  For pads, this
changes the width and, indirectly, the length.  For texts and names,
this changes the scaling factor.  For elements, this changes the width
of the silk layer lines and arcs for this element.

%end-doc */

static int
ActionChangeSize (int argc, char **argv, int x, int y)
{
  char *function = ARG (0);
  char *delta = ARG (1);
  char *units = ARG (2);
  Boolean r;			/* indicates if absolute size is given */
  float value;

  if (function && delta)
    {
      value = GetValue (delta, units, &r);
      HideCrosshair (True);
      switch (GetFunctionID (function))
	{
	case F_Object:
	  {
	    int type;
	    void *ptr1, *ptr2, *ptr3;

	    if ((type =
		 SearchScreen (Crosshair.X, Crosshair.Y, CHANGESIZE_TYPES,
			       &ptr1, &ptr2, &ptr3)) != NO_TYPE)
	      if (TEST_FLAG (LOCKFLAG, (PinTypePtr) ptr2))
		Message (_("Sorry, the object is locked\n"));
	    if (ChangeObjectSize (type, ptr1, ptr2, ptr3, value, r))
	      SetChangedFlag (True);
	    break;
	  }

	case F_SelectedVias:
	  if (ChangeSelectedSize (VIA_TYPE, value, r))
	    SetChangedFlag (True);
	  break;

	case F_SelectedPins:
	  if (ChangeSelectedSize (PIN_TYPE, value, r))
	    SetChangedFlag (True);
	  break;

	case F_SelectedPads:
	  if (ChangeSelectedSize (PAD_TYPE, value, r))
	    SetChangedFlag (True);
	  break;

	case F_SelectedArcs:
	  if (ChangeSelectedSize (ARC_TYPE, value, r))
	    SetChangedFlag (True);
	  break;

	case F_SelectedLines:
	  if (ChangeSelectedSize (LINE_TYPE, value, r))
	    SetChangedFlag (True);
	  break;

	case F_SelectedTexts:
	  if (ChangeSelectedSize (TEXT_TYPE, value, r))
	    SetChangedFlag (True);
	  break;

	case F_SelectedNames:
	  if (ChangeSelectedSize (ELEMENTNAME_TYPE, value, r))
	    SetChangedFlag (True);
	  break;

	case F_SelectedElements:
	  if (ChangeSelectedSize (ELEMENT_TYPE, value, r))
	    SetChangedFlag (True);
	  break;

	case F_Selected:
	case F_SelectedObjects:
	  if (ChangeSelectedSize (CHANGESIZE_TYPES, value, r))
	    SetChangedFlag (True);
	  break;
	}
      RestoreCrosshair (True);
    }
  return 0;
}

/* --------------------------------------------------------------------------- */

static const char changedrillsize_syntax[] =
  "ChangeDrillSize(Object, delta)\n"
  "ChangeDrillSize(SelectedPins|SelectedVias|Selected|SelectedObjects, delta)";

static const char changedrillsize_help[] =
  "Changes the drilling hole size of objects.";

/* %start-doc actions ChangeDrillSize

%end-doc */

static int
ActionChange2ndSize (int argc, char **argv, int x, int y)
{
  char *function = ARG (0);
  char *delta = ARG (1);
  char *units = ARG (2);
  Boolean r;
  float value;

  if (function && delta)
    {
      value = GetValue (delta, units, &r);
      HideCrosshair (True);
      switch (GetFunctionID (function))
	{
	case F_Object:
	  {
	    int type;
	    void *ptr1, *ptr2, *ptr3;

	    gui->get_coords ("Select an Object", &x, &y);
	    if ((type =
		 SearchScreen (x, y, CHANGE2NDSIZE_TYPES,
			       &ptr1, &ptr2, &ptr3)) != NO_TYPE)
	      if (ChangeObject2ndSize
		  (type, ptr1, ptr2, ptr3, value, r, True))
		SetChangedFlag (True);
	    break;
	  }

	case F_SelectedVias:
	  if (ChangeSelected2ndSize (VIA_TYPE, value, r))
	    SetChangedFlag (True);
	  break;

	case F_SelectedPins:
	  if (ChangeSelected2ndSize (PIN_TYPE, value, r))
	    SetChangedFlag (True);
	  break;
	case F_Selected:
	case F_SelectedObjects:
	  if (ChangeSelected2ndSize (PIN_TYPES, value, r))
	    SetChangedFlag (True);
	  break;
	}
      RestoreCrosshair (True);
    }
  return 0;
}

/* --------------------------------------------------------------------------- */

static const char changeclearsize_syntax[] =
  "ChangeClearSize(Object, delta)\n"
  "ChangeClearSize(SelectedPins|SelectedPads|SelectedVias, delta)\n"
  "ChangeClearSize(SelectedLines|SelectedArcs, delta\n"
  "ChangeClearSize(Selected|SelectedObjects, delta)";

static const char changeclearsize_help[] =
  "Changes the clearance size of objects.";

/* %start-doc actions ChangeClearSize

If the solder mask is currently showing, this action changes the
solder mask clearance.  If the mask is not showing, this action
changes the polygon clearance.

%end-doc */

static int
ActionChangeClearSize (int argc, char **argv, int x, int y)
{
  char *function = ARG (0);
  char *delta = ARG (1);
  char *units = ARG (2);
  Boolean r;
  float value;

  if (function && delta)
    {
      value = 2 * GetValue (delta, units, &r);
      HideCrosshair (True);
      switch (GetFunctionID (function))
	{
	case F_Object:
	  {
	    int type;
	    void *ptr1, *ptr2, *ptr3;

	    gui->get_coords ("Select an Object", &x, &y);
	    if ((type =
		 SearchScreen (x, y,
			       CHANGECLEARSIZE_TYPES, &ptr1, &ptr2,
			       &ptr3)) != NO_TYPE)
	      if (ChangeObjectClearSize (type, ptr1, ptr2, ptr3, value, r))
		SetChangedFlag (True);
	    break;
	  }
	case F_SelectedVias:
	  if (ChangeSelectedClearSize (VIA_TYPE, value, r))
	    SetChangedFlag (True);
	  break;
	case F_SelectedPads:
	  if (ChangeSelectedClearSize (PAD_TYPE, value, r))
	    SetChangedFlag (True);
	  break;
	case F_SelectedPins:
	  if (ChangeSelectedClearSize (PIN_TYPE, value, r))
	    SetChangedFlag (True);
	  break;
	case F_SelectedLines:
	  if (ChangeSelectedClearSize (LINE_TYPE, value, r))
	    SetChangedFlag (True);
	  break;
	case F_SelectedArcs:
	  if (ChangeSelectedClearSize (ARC_TYPE, value, r))
	    SetChangedFlag (True);
	  break;
	case F_Selected:
	case F_SelectedObjects:
	  if (ChangeSelectedClearSize (CHANGECLEARSIZE_TYPES, value, r))
	    SetChangedFlag (True);
	  break;
	}
      RestoreCrosshair (True);
    }
  return 0;
}

/* ---------------------------------------------------------------------------  */

static const char minmaskgap_syntax[] =
  "MinMaskGap(delta)\n" "MinMaskGap(Selected, delta)";

static const char minmaskgap_help[] =
  "Ensures the mask is a minimum distance from pins and pads.";

/* %start-doc actions MinMaskGap

Checks all specified pins and/or pads, and increases the mask if
needed to ensure a minimum distance between the pin or pad edge and
the mask edge.

%end-doc */

static int
ActionMinMaskGap (int argc, char **argv, int x, int y)
{
  char *function = ARG (0);
  char *delta = ARG (1);
  char *units = ARG (2);
  Boolean r;
  int value;
  int flags;

  if (!function)
    return 1;
  if (strcasecmp (function, "Selected") == 0)
    flags = SELECTEDFLAG;
  else
    {
      units = delta;
      delta = function;
      flags = 0;
    }
  value = 2 * GetValue (delta, units, &r);

  HideCrosshair (True);
  SaveUndoSerialNumber ();
  ELEMENT_LOOP (PCB->Data);
  {
    PIN_LOOP (element);
    {
      if (!TEST_FLAGS (flags, pin))
	continue;
      if (pin->Mask < pin->Thickness + value)
	{
	  ChangeObjectMaskSize (PIN_TYPE, element, pin, 0,
				pin->Thickness + value, 1);
	  RestoreUndoSerialNumber ();
	}
    }
    END_LOOP;
    PAD_LOOP (element);
    {
      if (!TEST_FLAGS (flags, pad))
	continue;
      if (pad->Mask < pad->Thickness + value)
	{
	  ChangeObjectMaskSize (PAD_TYPE, element, pad, 0,
				pad->Thickness + value, 1);
	  RestoreUndoSerialNumber ();
	}
    }
    END_LOOP;
  }
  END_LOOP;
  VIA_LOOP (PCB->Data);
  {
    if (!TEST_FLAGS (flags, via))
      continue;
    if (via->Mask && via->Mask < via->Thickness + value)
      {
	ChangeObjectMaskSize (VIA_TYPE, via, 0, 0, via->Thickness + value, 1);
	RestoreUndoSerialNumber ();
      }
  }
  END_LOOP;
  RestoreUndoSerialNumber ();
  IncrementUndoSerialNumber ();
  return 0;
}

/* ---------------------------------------------------------------------------  */

static const char mincleargap_syntax[] =
  "MinClearGap(delta)\n" "MinClearGap(Selected, delta)";

static const char mincleargap_help[] =
  "Ensures that polygons are a minimum distance from objects.";

/* %start-doc actions MinClearGap

Checks all specified objects, and increases the polygon clearance if
needed to ensure a minimum distance between their edges and the
polygon edges.

%end-doc */

static int
ActionMinClearGap (int argc, char **argv, int x, int y)
{
  char *function = ARG (0);
  char *delta = ARG (1);
  char *units = ARG (2);
  Boolean r;
  int value;
  int flags;

  if (!function)
    return 1;
  if (strcasecmp (function, "Selected") == 0)
    flags = SELECTEDFLAG;
  else
    {
      units = delta;
      delta = function;
      flags = 0;
    }
  value = 2 * GetValue (delta, units, &r);

  HideCrosshair (True);
  SaveUndoSerialNumber ();
  ELEMENT_LOOP (PCB->Data);
  {
    PIN_LOOP (element);
    {
      if (!TEST_FLAGS (flags, pin))
	continue;
      if (pin->Clearance < value)
	{
	  ChangeObjectClearSize (PIN_TYPE, element, pin, 0,
				value, 1);
	  RestoreUndoSerialNumber ();
	}
    }
    END_LOOP;
    PAD_LOOP (element);
    {
      if (!TEST_FLAGS (flags, pad))
	continue;
      if (pad->Clearance < value)
	{
	  ChangeObjectClearSize (PAD_TYPE, element, pad, 0,
				value, 1);
	  RestoreUndoSerialNumber ();
	}
    }
    END_LOOP;
  }
  END_LOOP;
  VIA_LOOP (PCB->Data);
  {
    if (!TEST_FLAGS (flags, via))
      continue;
    if (via->Clearance < value)
      {
	ChangeObjectClearSize (VIA_TYPE, via, 0, 0, value, 1);
	RestoreUndoSerialNumber ();
      }
  }
  END_LOOP;
  ALLLINE_LOOP (PCB->Data);
  {
    if (!TEST_FLAGS (flags, line))
      continue;
    if (line->Clearance < value)
      {
	ChangeObjectClearSize (LINE_TYPE, layer, line, 0, value, 1);
	RestoreUndoSerialNumber ();
      }
  }
  ENDALL_LOOP;
  ALLARC_LOOP (PCB->Data);
  {
    if (!TEST_FLAGS (flags, arc))
      continue;
    if (arc->Clearance < value)
      {
	ChangeObjectClearSize (ARC_TYPE, layer, arc, 0, value, 1);
	RestoreUndoSerialNumber ();
      }
  }
  ENDALL_LOOP;
  RestoreUndoSerialNumber ();
  IncrementUndoSerialNumber ();
  return 0;
}

/* ---------------------------------------------------------------------------  */

static const char changepinname_syntax[] =
  "ChangePinName(ElementName,PinNumber,PinName)";

static const char changepinname_help[] =
  "Sets the name of a specific pin on a specific element.";

/* %start-doc actions ChangePinName

This can be especially useful for annotating pin names from a
schematic to the layout without requiring knowledge of the pcb file
format.

@example
ChangePinName(U3, 7, VCC)
@end example

%end-doc */

static int
ActionChangePinName (int argc, char **argv, int x, int y)
{
  int changed = 0;
  char *refdes, *pinnum, *pinname;

  if (argc != 3)
    {
      AFAIL (changepinname);
    }

  refdes = argv[0];
  pinnum = argv[1];
  pinname = argv[2];

  ELEMENT_LOOP (PCB->Data);
  {
    if (NSTRCMP (refdes, NAMEONPCB_NAME (element)) == 0)
      {
	PIN_LOOP (element);
	{
	  if (NSTRCMP (pinnum, pin->Number) == 0)
	    {
	      AddObjectToChangeNameUndoList (PIN_TYPE, NULL, NULL,
					     pin, pin->Name);
	      /*
	       * Note:  we can't free() pin->Name first because 
	       * it is used in the undo list
	       */
	      pin->Name = strdup (pinname);
	      SetChangedFlag (True);
	      changed = 1;
	    }
	}
	END_LOOP;

	PAD_LOOP (element);
	{
	  if (NSTRCMP (pinnum, pad->Number) == 0)
	    {
	      AddObjectToChangeNameUndoList (PAD_TYPE, NULL, NULL,
					     pad, pad->Name);
	      /* 
	       * Note:  we can't free() pad->Name first because 
	       * it is used in the undo list
	       */
	      pad->Name = strdup (pinname);
	      SetChangedFlag (True);
	      changed = 1;
	    }
	}
	END_LOOP;
      }
  }
  END_LOOP;
  /* 
   * done with our action so increment the undo # if we actually
   * changed anything
   */
  if (changed)
    {
      if (defer_updates)
	defer_needs_update = 1;
      else
	{
	  IncrementUndoSerialNumber ();
	  gui->invalidate_all ();
	}
    }

  return 0;
}

/* --------------------------------------------------------------------------- */

static const char changename_syntax[] =
  "ChangeName(Object)\n" "ChangeName(Layout|Layer)";

static const char changename_help[] = "Sets the name of objects.";

/* %start-doc actions ChangeName

@table @code

@item Object
Changes the name of the element under the cursor.

@item Layout
Changes the name of the layout.  This is printed on the fab drawings.

@item Layer
Changes the name of the currently active layer.

@end table

%end-doc */

int
ActionChangeName (int argc, char **argv, int x, int y)
{
  char *function = ARG (0);
  char *name;

  if (function)
    {
      HideCrosshair (True);
      switch (GetFunctionID (function))
	{
	  /* change the name of an object */
	case F_Object:
	  {
	    int type;
	    void *ptr1, *ptr2, *ptr3;

	    gui->get_coords ("Select an Object", &x, &y);
	    if ((type =
		 SearchScreen (x, y, CHANGENAME_TYPES,
			       &ptr1, &ptr2, &ptr3)) != NO_TYPE)
	      {
		SaveUndoSerialNumber ();
		if (QueryInputAndChangeObjectName (type, ptr1, ptr2, ptr3))
		  {
		    SetChangedFlag (True);
		    if (type == ELEMENT_TYPE)
		      {
			RubberbandTypePtr ptr;
			int i;

			RestoreUndoSerialNumber ();
			Crosshair.AttachedObject.RubberbandN = 0;
			LookupRatLines (type, ptr1, ptr2, ptr3);
			ptr = Crosshair.AttachedObject.Rubberband;
			for (i = 0; i < Crosshair.AttachedObject.RubberbandN;
			     i++, ptr++)
			  {
			    if (PCB->RatOn)
			      EraseRat ((RatTypePtr) ptr->Line);
			    MoveObjectToRemoveUndoList (RATLINE_TYPE,
							ptr->Line, ptr->Line,
							ptr->Line);
			  }
			IncrementUndoSerialNumber ();
			Draw ();
		      }
		  }
	      }
	    break;
	  }

	  /* change the layout's name */
	case F_Layout:
	  name =
	    gui->prompt_for (_("Enter the layout name:"), EMPTY (PCB->Name));
	  if (name && ChangeLayoutName (name))	/* XXX memory leak */
	    SetChangedFlag (True);
	  break;

	  /* change the name of the active layer */
	case F_Layer:
	  name = gui->prompt_for (_("Enter the layer name:"),
				  EMPTY (CURRENT->Name));
	  if (name && ChangeLayerName (CURRENT, name))	/* XXX memory leak */
	    SetChangedFlag (True);
	  break;
	}
      RestoreCrosshair (True);
    }
  return 0;
}


/* --------------------------------------------------------------------------- */

static const char morphpolygon_syntax[] = "MorphPolygon(Object|Selected)";

static const char morphpolygon_help[] =
  "Converts dead polygon islands into separate polygons.";

/* %start-doc actions MorphPolygon 

If a polygon is divided into unconnected "islands", you can use
this command to convert the otherwise disappeared islands into
separate polygons. Be sure the cursor is over a portion of the
polygon that remains visible. Very small islands that may flake
off are automatically deleted.

%end-doc */

static int
ActionMorphPolygon (int argc, char **argv, int x, int y)
{
  char *function = ARG (0);
  if (function)
    {
      HideCrosshair (True);
      switch (GetFunctionID (function))
	{
	case F_Object:
	  {
	    int type;
	    void *ptr1, *ptr2, *ptr3;

	    gui->get_coords ("Select an Object", &x, &y);
	    if ((type = SearchScreen (x, y, POLYGON_TYPE,
				      &ptr1, &ptr2, &ptr3)) != NO_TYPE)
	      {
		MorphPolygon ((LayerType *) ptr1, (PolygonType *) ptr3);
		Draw ();
		IncrementUndoSerialNumber ();
	      }
	    break;
	  }
	case F_Selected:
	case F_SelectedObjects:
	  ALLPOLYGON_LOOP (PCB->Data);
	  {
	    if (TEST_FLAG (SELECTEDFLAG, polygon))
	      MorphPolygon (layer, polygon);
	  }
	  ENDALL_LOOP;
	  Draw ();
	  IncrementUndoSerialNumber ();
	  break;
	}
    }
  return 0;
}

/* --------------------------------------------------------------------------- */

static const char togglehidename_syntax[] =
  "ToggleHideName(Object|SelectedElements)";

static const char togglehidename_help[] =
  "Toggles the visibility of element names.";

/* %start-doc actions ToggleHideName

If names are hidden you won't see them on the screen and they will not
appear on the silk layer when you print the layout.

%end-doc */

static int
ActionToggleHideName (int argc, char **argv, int x, int y)
{
  char *function = ARG (0);
  if (function && PCB->ElementOn)
    {
      HideCrosshair (True);
      switch (GetFunctionID (function))
	{
	case F_Object:
	  {
	    int type;
	    void *ptr1, *ptr2, *ptr3;

	    gui->get_coords ("Select an Object", &x, &y);
	    if ((type = SearchScreen (x, y, ELEMENT_TYPE,
				      &ptr1, &ptr2, &ptr3)) != NO_TYPE)
	      {
		AddObjectToFlagUndoList (type, ptr1, ptr2, ptr3);
		EraseElementName ((ElementTypePtr) ptr2);
		TOGGLE_FLAG (HIDENAMEFLAG, (ElementTypePtr) ptr2);
		DrawElementName ((ElementTypePtr) ptr2, 0);
		Draw ();
		IncrementUndoSerialNumber ();
	      }
	    break;
	  }
	case F_SelectedElements:
	case F_Selected:
	  {
	    Boolean changed = False;
	    ELEMENT_LOOP (PCB->Data);
	    {
	      if ((TEST_FLAG (SELECTEDFLAG, element) ||
		   TEST_FLAG (SELECTEDFLAG,
			      &NAMEONPCB_TEXT (element)))
		  && (FRONT (element) || PCB->InvisibleObjectsOn))
		{
		  AddObjectToFlagUndoList (ELEMENT_TYPE, element,
					   element, element);
		  EraseElementName (element);
		  TOGGLE_FLAG (HIDENAMEFLAG, element);
		  DrawElementName (element, 0);
		  changed = True;
		}
	    }
	    END_LOOP;
	    if (changed)
	      {
		Draw ();
		IncrementUndoSerialNumber ();
	      }
	  }
	}
      RestoreCrosshair (True);
    }
  return 0;
}

/* --------------------------------------------------------------------------- */

static const char changejoin_syntax[] =
  "ChangeJoin(ToggleObject|SelectedLines|SelectedArcs|Selected)";

static const char changejoin_help[] =
  "Changes the join (clearance through polygons) of objects.";

/* %start-doc actions ChangeJoin

The join flag determines whether a line or arc, drawn to intersect a
polygon, electrically connects to the polygon or not.  When joined,
the line/arc is simply drawn over the polygon, making an electrical
connection.  When not joined, a gap is drawn between the line and the
polygon, insulating them from each other.

%end-doc */

static int
ActionChangeJoin (int argc, char **argv, int x, int y)
{
  char *function = ARG (0);
  if (function)
    {
      HideCrosshair (True);
      switch (GetFunctionID (function))
	{
	case F_ToggleObject:
	case F_Object:
	  {
	    int type;
	    void *ptr1, *ptr2, *ptr3;

	    gui->get_coords ("Select an Object", &x, &y);
	    if ((type =
		 SearchScreen (x, y, CHANGEJOIN_TYPES,
			       &ptr1, &ptr2, &ptr3)) != NO_TYPE)
	      if (ChangeObjectJoin (type, ptr1, ptr2, ptr3))
		SetChangedFlag (True);
	    break;
	  }

	case F_SelectedLines:
	  if (ChangeSelectedJoin (LINE_TYPE))
	    SetChangedFlag (True);
	  break;

	case F_SelectedArcs:
	  if (ChangeSelectedJoin (ARC_TYPE))
	    SetChangedFlag (True);
	  break;

	case F_Selected:
	case F_SelectedObjects:
	  if (ChangeSelectedJoin (CHANGEJOIN_TYPES))
	    SetChangedFlag (True);
	  break;
	}
      RestoreCrosshair (True);
    }
  return 0;
}

/* --------------------------------------------------------------------------- */

static const char changesquare_syntax[] =
  "ChangeSquare(ToggleObject)\n"
  "ChangeSquare(SelectedElements|SelectedPins)\n"
  "ChangeSquare(Selected|SelectedObjects)";

static const char changesquare_help[] =
  "Changes the square flag of pins and pads.";

/* %start-doc actions ChangeSquare

Note that @code{Pins} means both pins and pads.

@pinshapes

%end-doc */

static int
ActionChangeSquare (int argc, char **argv, int x, int y)
{
  char *function = ARG (0);
  if (function)
    {
      HideCrosshair (True);
      switch (GetFunctionID (function))
	{
	case F_ToggleObject:
	case F_Object:
	  {
	    int type;
	    void *ptr1, *ptr2, *ptr3;

	    gui->get_coords ("Select an Object", &x, &y);
	    if ((type =
		 SearchScreen (x, y, CHANGESQUARE_TYPES,
			       &ptr1, &ptr2, &ptr3)) != NO_TYPE)
	      if (ChangeObjectSquare (type, ptr1, ptr2, ptr3))
		SetChangedFlag (True);
	    break;
	  }

	case F_SelectedElements:
	  if (ChangeSelectedSquare (ELEMENT_TYPE))
	    SetChangedFlag (True);
	  break;

	case F_SelectedPins:
	  if (ChangeSelectedSquare (PIN_TYPE | PAD_TYPE))
	    SetChangedFlag (True);
	  break;

	case F_Selected:
	case F_SelectedObjects:
	  if (ChangeSelectedSquare (PIN_TYPE | PAD_TYPE))
	    SetChangedFlag (True);
	  break;
	}
      RestoreCrosshair (True);
    }
  return 0;
}

/* --------------------------------------------------------------------------- */

static const char setsquare_syntax[] =
  "SetSquare(ToggleObject|SelectedElements|SelectedPins)";

static const char setsquare_help[] = "sets the square-flag of objects.";

/* %start-doc actions SetSquare

Note that @code{Pins} means pins and pads.

@pinshapes

%end-doc */

static int
ActionSetSquare (int argc, char **argv, int x, int y)
{
  char *function = ARG (0);
  if (function && *function)
    {
      /* HideCrosshair (True); */
      switch (GetFunctionID (function))
	{
	case F_ToggleObject:
	case F_Object:
	  {
	    int type;
	    void *ptr1, *ptr2, *ptr3;

	    gui->get_coords ("Select an object", &x, &y);
	    if ((type =
		 SearchScreen (x, y, CHANGESQUARE_TYPES,
			       &ptr1, &ptr2, &ptr3)) != NO_TYPE)
	      if (SetObjectSquare (type, ptr1, ptr2, ptr3))
		SetChangedFlag (True);
	    break;
	  }

	case F_SelectedElements:
	  if (SetSelectedSquare (ELEMENT_TYPE))
	    SetChangedFlag (True);
	  break;

	case F_SelectedPins:
	  if (SetSelectedSquare (PIN_TYPE | PAD_TYPE))
	    SetChangedFlag (True);
	  break;

	case F_Selected:
	case F_SelectedObjects:
	  if (SetSelectedSquare (PIN_TYPE | PAD_TYPE))
	    SetChangedFlag (True);
	  break;
	}
      /* RestoreCrosshair (True); */
    }
  return 0;
}

/* --------------------------------------------------------------------------- */

static const char clearsquare_syntax[] =
  "ClearSquare(ToggleObject|SelectedElements|SelectedPins)";

static const char clearsquare_help[] =
  "Clears the square-flag of pins and pads.";

/* %start-doc actions ClearSquare

Note that @code{Pins} means pins and pads.

@pinshapes

%end-doc */

static int
ActionClearSquare (int argc, char **argv, int x, int y)
{
  char *function = ARG (0);
  if (function && *function)
    {
      /* HideCrosshair (True); */
      switch (GetFunctionID (function))
	{
	case F_ToggleObject:
	case F_Object:
	  {
	    int type;
	    void *ptr1, *ptr2, *ptr3;

	    gui->get_coords ("Select an Object", &x, &y);
	    if ((type =
		 SearchScreen (x, y, CHANGESQUARE_TYPES,
			       &ptr1, &ptr2, &ptr3)) != NO_TYPE)
	      if (ClrObjectSquare (type, ptr1, ptr2, ptr3))
		SetChangedFlag (True);
	    break;
	  }

	case F_SelectedElements:
	  if (ClrSelectedSquare (ELEMENT_TYPE))
	    SetChangedFlag (True);
	  break;

	case F_SelectedPins:
	  if (ClrSelectedSquare (PIN_TYPE | PAD_TYPE))
	    SetChangedFlag (True);
	  break;

	case F_Selected:
	case F_SelectedObjects:
	  if (ClrSelectedSquare (PIN_TYPE | PAD_TYPE))
	    SetChangedFlag (True);
	  break;
	}
      /* RestoreCrosshair (True); */
    }
  return 0;
}

/* --------------------------------------------------------------------------- */

static const char changeoctagon_syntax[] =
  "ChangeOctagon(Object|ToggleObject|SelectedObjects|Selected)\n"
  "ChangeOctagon(SelectedElements|SelectedPins|SelectedVias)";

static const char changeoctagon_help[] =
  "Changes the octagon-flag of pins and vias.";

/* %start-doc actions ChangeOctagon

@pinshapes

%end-doc */

static int
ActionChangeOctagon (int argc, char **argv, int x, int y)
{
  char *function = ARG (0);
  if (function)
    {
      /* HideCrosshair (True); */
      switch (GetFunctionID (function))
	{
	case F_ToggleObject:
	case F_Object:
	  {
	    int type;
	    void *ptr1, *ptr2, *ptr3;

	    gui->get_coords ("Select an Object", &x, &y);
	    if ((type =
		 SearchScreen (x, y, CHANGEOCTAGON_TYPES,
			       &ptr1, &ptr2, &ptr3)) != NO_TYPE)
	      if (ChangeObjectOctagon (type, ptr1, ptr2, ptr3))
		SetChangedFlag (True);
	    break;
	  }

	case F_SelectedElements:
	  if (ChangeSelectedOctagon (ELEMENT_TYPE))
	    SetChangedFlag (True);
	  break;

	case F_SelectedPins:
	  if (ChangeSelectedOctagon (PIN_TYPE))
	    SetChangedFlag (True);
	  break;

	case F_SelectedVias:
	  if (ChangeSelectedOctagon (VIA_TYPE))
	    SetChangedFlag (True);
	  break;

	case F_Selected:
	case F_SelectedObjects:
	  if (ChangeSelectedOctagon (PIN_TYPES))
	    SetChangedFlag (True);
	  break;
	}
      /* RestoreCrosshair (True); */
    }
  return 0;
}

/* --------------------------------------------------------------------------- */

static const char setoctagon_syntax[] =
  "SetOctagon(Object|ToggleObject|SelectedElements|Selected)";

static const char setoctagon_help[] = "Sets the octagon-flag of objects.";

/* %start-doc actions SetOctagon

@pinshapes

%end-doc */

static int
ActionSetOctagon (int argc, char **argv, int x, int y)
{
  char *function = ARG (0);
  if (function)
    {
      /* HideCrosshair (True); */
      switch (GetFunctionID (function))
	{
	case F_ToggleObject:
	case F_Object:
	  {
	    int type;
	    void *ptr1, *ptr2, *ptr3;

	    gui->get_coords ("Select an object", &x, &y);
	    if ((type =
		 SearchScreen (x, y, CHANGEOCTAGON_TYPES,
			       &ptr1, &ptr2, &ptr3)) != NO_TYPE)
	      if (SetObjectOctagon (type, ptr1, ptr2, ptr3))
		SetChangedFlag (True);
	    break;
	  }

	case F_SelectedElements:
	  if (SetSelectedOctagon (ELEMENT_TYPE))
	    SetChangedFlag (True);
	  break;

	case F_SelectedPins:
	  if (SetSelectedOctagon (PIN_TYPE))
	    SetChangedFlag (True);
	  break;

	case F_SelectedVias:
	  if (SetSelectedOctagon (VIA_TYPE))
	    SetChangedFlag (True);
	  break;

	case F_Selected:
	case F_SelectedObjects:
	  if (SetSelectedOctagon (PIN_TYPES))
	    SetChangedFlag (True);
	  break;
	}
      /* RestoreCrosshair (True); */
    }
  return 0;
}

/* --------------------------------------------------------------------------- */

static const char clearoctagon_syntax[] =
  "ClearOctagon(ToggleObject|Object|SelectedObjects|Selected)\n"
  "ClearOctagon(SelectedElements|SelectedPins|SelectedVias)";

static const char clearoctagon_help[] =
  "Clears the octagon-flag of pins and vias.";

/* %start-doc actions ClearOctagon

@pinshapes

%end-doc */

static int
ActionClearOctagon (int argc, char **argv, int x, int y)
{
  char *function = ARG (0);
  if (function)
    {
      /* HideCrosshair (True); */
      switch (GetFunctionID (function))
	{
	case F_ToggleObject:
	case F_Object:
	  {
	    int type;
	    void *ptr1, *ptr2, *ptr3;

	    gui->get_coords ("Select an Object", &x, &y);
	    if ((type =
		 SearchScreen (Crosshair.X, Crosshair.Y, CHANGEOCTAGON_TYPES,
			       &ptr1, &ptr2, &ptr3)) != NO_TYPE)
	      if (ClrObjectOctagon (type, ptr1, ptr2, ptr3))
		SetChangedFlag (True);
	    break;
	  }

	case F_SelectedElements:
	  if (ClrSelectedOctagon (ELEMENT_TYPE))
	    SetChangedFlag (True);
	  break;

	case F_SelectedPins:
	  if (ClrSelectedOctagon (PIN_TYPE))
	    SetChangedFlag (True);
	  break;

	case F_SelectedVias:
	  if (ClrSelectedOctagon (VIA_TYPE))
	    SetChangedFlag (True);
	  break;

	case F_Selected:
	case F_SelectedObjects:
	  if (ClrSelectedOctagon (PIN_TYPES))
	    SetChangedFlag (True);
	  break;
	}
      /* RestoreCrosshair (True); */
    }
  return 0;
}

/* --------------------------------------------------------------------------- */

static const char changehold_syntax[] =
  "ChangeHole(ToggleObject|Object|SelectedVias|Selected)";

static const char changehold_help[] = "Changes the hole flag of objects.";

/* %start-doc actions ChangeHole

The "hole flag" of a via determines whether the via is a
plated-through hole (not set), or an unplated hole (set).

%end-doc */

static int
ActionChangeHole (int argc, char **argv, int x, int y)
{
  char *function = ARG (0);
  if (function)
    {
      /* HideCrosshair (True); */
      switch (GetFunctionID (function))
	{
	case F_ToggleObject:
	case F_Object:
	  {
	    int type;
	    void *ptr1, *ptr2, *ptr3;

	    gui->get_coords ("Select an Object", &x, &y);
	    if ((type = SearchScreen (x, y, VIA_TYPE,
				      &ptr1, &ptr2, &ptr3)) != NO_TYPE
		&& ChangeHole ((PinTypePtr) ptr3))
	      IncrementUndoSerialNumber ();
	    break;
	  }

	case F_SelectedVias:
	case F_Selected:
	  if (ChangeSelectedHole ())
	    SetChangedFlag (True);
	  break;
	}
      /* RestoreCrosshair (True); */
    }
  return 0;
}

/* --------------------------------------------------------------------------- */

static const char changepaste_syntax[] =
  "ChangePaste(ToggleObject|Object|SelectedPads|Selected)";

static const char changepaste_help[] = "Changes the no paste flag of objects.";

/* %start-doc actions ChangePaste

The "no paste flag" of a pad determines whether the solderpaste
 stencil will have an opening for the pad (no set) or if there wil be
 no solderpaste on the pad (set).  This is used for things such as
 fiducial pads.

%end-doc */

static int
ActionChangePaste (int argc, char **argv, int x, int y)
{
  char *function = ARG (0);
  if (function)
    {
      /* HideCrosshair (True); */
      switch (GetFunctionID (function))
	{
	case F_ToggleObject:
	case F_Object:
	  {
	    int type;
	    void *ptr1, *ptr2, *ptr3;

	    gui->get_coords ("Select an Object", &x, &y);
	    if ((type = SearchScreen (x, y, PAD_TYPE,
				      &ptr1, &ptr2, &ptr3)) != NO_TYPE
		&& ChangePaste ((PadTypePtr) ptr3))
	      IncrementUndoSerialNumber ();
	    break;
	  }

	case F_SelectedPads:
	case F_Selected:
	  if (ChangeSelectedPaste ())
	    SetChangedFlag (True);
	  break;
	}
      /* RestoreCrosshair (True); */
    }
  return 0;
}

/* --------------------------------------------------------------------------- */

static const char select_syntax[] =
  "Select(ToggleObject)\n"
  "Select(All|Block|Connection)\n"
  "Select(ElementByName|ObjectByName|PadByName|PinByName)\n"
  "Select(ElementByName|ObjectByName|PadByName|PinByName, Name)\n"
  "Select(TextByName|ViaByName)\n"
  "Select(TextByName|ViaByName, Name)\n" "Select(Convert)";

static const char select_help[] = "Toggles or sets the selection";

/* %start-doc actions Select

@table @code

@item ElementByName
@item ObjectByName
@item PadByName
@item PinByName
@item TextByName
@item ViaByName

These all rely on having a regular expression parser built into
@code{pcb}.  If the name is not specified then the user is prompted
for a pattern, and all objects that match the pattern and are of the
type specified are selected.

@item Object
@item ToggleObject
Selects the object under the cursor.

@item Block
Selects all objects in a rectangle indicated by the cursor.

@item All
Selects all objects on the board.

@item Connection
Selects all connections with the ``found'' flag set.

@item Convert
Converts the selected objects to an element.  This uses the highest
numbered paste buffer.

@end table

%end-doc */

static int
ActionSelect (int argc, char **argv, int x, int y)
{
  char *function = ARG (0);
  if (function)
    {

      HideCrosshair (True);
      switch (GetFunctionID (function))
	{
#if defined(HAVE_REGCOMP) || defined(HAVE_RE_COMP)
	  int type;
	  /* select objects by their names */
	case F_ElementByName:
	  type = ELEMENT_TYPE;
	  goto commonByName;
	case F_ObjectByName:
	  type = ALL_TYPES;
	  goto commonByName;
	case F_PadByName:
	  type = PAD_TYPE;
	  goto commonByName;
	case F_PinByName:
	  type = PIN_TYPE;
	  goto commonByName;
	case F_TextByName:
	  type = TEXT_TYPE;
	  goto commonByName;
	case F_ViaByName:
	  type = VIA_TYPE;
	  goto commonByName;

	commonByName:
	  {
	    char *pattern = ARG (1);

	    if (pattern
		|| (pattern =
		    gui->prompt_for (_("Enter pattern:"), "")) != NULL)
	      {
		if (SelectObjectByName (type, pattern, True))
		  SetChangedFlag (True);
		if (ARG (1) == 0)
		  free (pattern);
	      }
	    break;
	  }
#endif /* defined(HAVE_REGCOMP) || defined(HAVE_RE_COMP) */

	  /* select a single object */
	case F_ToggleObject:
	case F_Object:
	  if (SelectObject ())
	    SetChangedFlag (True);
	  break;

	  /* all objects in block */
	case F_Block:
	  {
	    BoxType box;

	    box.X1 = MIN (Crosshair.AttachedBox.Point1.X,
			  Crosshair.AttachedBox.Point2.X);
	    box.Y1 = MIN (Crosshair.AttachedBox.Point1.Y,
			  Crosshair.AttachedBox.Point2.Y);
	    box.X2 = MAX (Crosshair.AttachedBox.Point1.X,
			  Crosshair.AttachedBox.Point2.X);
	    box.Y2 = MAX (Crosshair.AttachedBox.Point1.Y,
			  Crosshair.AttachedBox.Point2.Y);
	    NotifyBlock ();
	    if (Crosshair.AttachedBox.State == STATE_THIRD &&
		SelectBlock (&box, True))
	      {
		SetChangedFlag (True);
		Crosshair.AttachedBox.State = STATE_FIRST;
	      }
	    break;
	  }

	  /* select all visible objects */
	case F_All:
	  {
	    BoxType box;

	    box.X1 = -MAX_COORD;
	    box.Y1 = -MAX_COORD;
	    box.X2 = MAX_COORD;
	    box.Y2 = MAX_COORD;
	    if (SelectBlock (&box, True))
	      SetChangedFlag (True);
	    break;
	  }

	  /* all found connections */
	case F_Connection:
	  if (SelectConnection (True))
	    {
	      IncrementUndoSerialNumber ();
	      SetChangedFlag (True);
	    }
	  break;

	case F_Convert:
	  {
	    int x, y;
	    Note.Buffer = Settings.BufferNumber;
	    SetBufferNumber (MAX_BUFFER - 1);
	    ClearBuffer (PASTEBUFFER);
	    gui->get_coords ("Select the Element's Mark Location", &x, &y);
	    x = GRIDFIT_X (x, PCB->Grid);
	    y = GRIDFIT_Y (y, PCB->Grid);
	    AddSelectedToBuffer (PASTEBUFFER, x, y, True);
	    SaveUndoSerialNumber ();
	    RemoveSelected ();
	    ConvertBufferToElement (PASTEBUFFER);
	    RestoreUndoSerialNumber ();
	    CopyPastebufferToLayout (x, y);
	    SetBufferNumber (Note.Buffer);
	  }
	  break;

	default:
	  RestoreCrosshair (True);
	  AFAIL (select);
	  break;
	}
      RestoreCrosshair (True);
    }
  return 0;
}

/* FLAG(have_regex,FlagHaveRegex,0) */
int
FlagHaveRegex (int parm)
{
#if defined(HAVE_REGCOMP) || defined(HAVE_RE_COMP)
  return 1;
#else
  return 0;
#endif
}

/* --------------------------------------------------------------------------- */

static const char unselect_syntax[] =
  "Unselect(All|Block|Connection)\n"
  "Unselect(ElementByName|ObjectByName|PadByName|PinByName)\n"
  "Unselect(ElementByName|ObjectByName|PadByName|PinByName, Name)\n"
  "Unselect(TextByName|ViaByName)\n" "Unselect(TextByName|ViaByName, Name)\n";

static const char unselect_help[] =
  "unselects the object at the pointer location or the specified objects";

/* %start-doc actions Unselect

@table @code

@item All
Unselect all objects.

@item Block
Unselect all objects in a rectangle given by the cursor.

@item Connection
Unselect all connections with the ``found'' flag set.

@item ElementByName
@item ObjectByName
@item PadByName
@item PinByName
@item TextByName
@item ViaByName

These all rely on having a regular expression parser built into
@code{pcb}.  If the name is not specified then the user is prompted
for a pattern, and all objects that match the pattern and are of the
type specified are unselected.


@end table

%end-doc */

static int
ActionUnselect (int argc, char **argv, int x, int y)
{
  char *function = ARG (0);

  if (function)
    {
      HideCrosshair (True);
      switch (GetFunctionID (function))
	{
#if defined(HAVE_REGCOMP) || defined(HAVE_RE_COMP)
	  int type;
	  /* select objects by their names */
	case F_ElementByName:
	  type = ELEMENT_TYPE;
	  goto commonByName;
	case F_ObjectByName:
	  type = ALL_TYPES;
	  goto commonByName;
	case F_PadByName:
	  type = PAD_TYPE;
	  goto commonByName;
	case F_PinByName:
	  type = PIN_TYPE;
	  goto commonByName;
	case F_TextByName:
	  type = TEXT_TYPE;
	  goto commonByName;
	case F_ViaByName:
	  type = VIA_TYPE;
	  goto commonByName;

	commonByName:
	  {
	    char *pattern = ARG (1);

	    if (pattern
		|| (pattern =
		    gui->prompt_for (_("Enter pattern:"), "")) != NULL)
	      {
		if (SelectObjectByName (type, pattern, False))
		  SetChangedFlag (True);
		if (ARG (1) == 0)
		  free (pattern);
	      }
	    break;
	  }
#endif /* defined(HAVE_REGCOMP) || defined(HAVE_RE_COMP) */

	  /* all objects in block */
	case F_Block:
	  {
	    BoxType box;

	    box.X1 = MIN (Crosshair.AttachedBox.Point1.X,
			  Crosshair.AttachedBox.Point2.X);
	    box.Y1 = MIN (Crosshair.AttachedBox.Point1.Y,
			  Crosshair.AttachedBox.Point2.Y);
	    box.X2 = MAX (Crosshair.AttachedBox.Point1.X,
			  Crosshair.AttachedBox.Point2.X);
	    box.Y2 = MAX (Crosshair.AttachedBox.Point1.Y,
			  Crosshair.AttachedBox.Point2.Y);
	    NotifyBlock ();
	    if (Crosshair.AttachedBox.State == STATE_THIRD &&
		SelectBlock (&box, False))
	      {
		SetChangedFlag (True);
		Crosshair.AttachedBox.State = STATE_FIRST;
	      }
	    break;
	  }

	  /* unselect all visible objects */
	case F_All:
	  {
	    BoxType box;

	    box.X1 = -MAX_COORD;
	    box.Y1 = -MAX_COORD;
	    box.X2 = MAX_COORD;
	    box.Y2 = MAX_COORD;
	    if (SelectBlock (&box, False))
	      SetChangedFlag (True);
	    break;
	  }

	  /* all found connections */
	case F_Connection:
	  if (SelectConnection (False))
	    {
	      IncrementUndoSerialNumber ();
	      SetChangedFlag (True);
	    }
	  break;

	default:
	  RestoreCrosshair (True);
	  AFAIL (unselect);
	  break;

	}
      RestoreCrosshair (True);
    }
  return 0;
}

/* --------------------------------------------------------------------------- */

static const char saveto_syntax[] =
  "SaveTo(Layout|LayoutAs,filename)\n"
  "SaveTo(AllConnections|AllUnusedPins|ElementConnections,filename)\n"
  "SaveTo(PasteBuffer,filename)";

static const char saveto_help[] = "Saves data to a file.";

/* %start-doc actions SaveTo

@table @code

@item Layout
Saves the current layout.

@item LayoutAs
Saves the current layout, and remembers the filename used.

@item AllConnections
Save all connections to a file.

@item AllUnusedPins
List all unused pins to a file.

@item ElementConnections
Save connections to the element at the cursor to a file.

@item PasteBuffer
Save the content of the active Buffer to a file. This is the graphical way to create a footprint.

@end table

%end-doc */

static int
ActionSaveTo (int argc, char **argv, int x, int y)
{
  char *function;
  char *name;

  function = argv[0];
  name = argv[1];

  if (strcasecmp (function, "Layout") == 0)
    {
      SavePCB (PCB->Filename);
      return 0;
    }

  if (argc != 2)
    AFAIL (saveto);

  if (strcasecmp (function, "LayoutAs") == 0)
    {
      MYFREE (PCB->Filename);
      PCB->Filename = MyStrdup (name, __FUNCTION__);
      SavePCB (PCB->Filename);
      return 0;
    }

  if (strcasecmp (function, "AllConnections") == 0)
    {
      FILE *fp;
      Boolean result;
      if ((fp = CheckAndOpenFile (name, True, False, &result, NULL)) != NULL)
	{
	  LookupConnectionsToAllElements (fp);
	  fclose (fp);
	  SetChangedFlag (True);
	}
      return 0;
    }

  if (strcasecmp (function, "AllUnusedPins") == 0)
    {
      FILE *fp;
      Boolean result;
      if ((fp = CheckAndOpenFile (name, True, False, &result, NULL)) != NULL)
	{
	  LookupUnusedPins (fp);
	  fclose (fp);
	  SetChangedFlag (True);
	}
      return 0;
    }

  if (strcasecmp (function, "ElementConnections") == 0)
    {
      ElementTypePtr element;
      void *ptrtmp;
      FILE *fp;
      Boolean result;

      if ((SearchScreen (Crosshair.X, Crosshair.Y, ELEMENT_TYPE,
			 &ptrtmp, &ptrtmp, &ptrtmp)) != NO_TYPE)
	{
	  element = (ElementTypePtr) ptrtmp;
	  if ((fp =
	       CheckAndOpenFile (name, True, False, &result, NULL)) != NULL)
	    {
	      LookupElementConnections (element, fp);
	      fclose (fp);
	      SetChangedFlag (True);
	    }
	}
      return 0;
    }

  if (strcasecmp (function, "PasteBuffer") == 0)
    {
      return SaveBufferElements (name);
    }

  AFAIL (saveto);
}

/* --------------------------------------------------------------------------- */

static const char savesettings_syntax[] =
  "SaveSettings()\n" "SaveSettings(local)";

static const char savesettings_help[] = "Saves settings.";

/* %start-doc actions SaveSettings

If you pass no arguments, the settings are stored in
@code{$HOME/.pcb/settings}.  If you pass the word @code{local} they're
saved in @code{./pcb.settings}.

%end-doc */

static int
ActionSaveSettings (int argc, char **argv, int x, int y)
{
  int locally = argc > 0 ? (strncasecmp (argv[0], "local", 5) == 0) : 0;
  hid_save_settings (locally);
  return 0;
}

/* --------------------------------------------------------------------------- */

static const char loadfrom_syntax[] =
  "LoadFrom(Layout|LayoutToBuffer|ElementToBuffer|Netlist|Revert,filename)";

static const char loadfrom_help[] = "Load layout data from a file.";

/* %start-doc actions LoadFrom

This action assumes you know what the filename is.  The various GUIs
should have a similar @code{Load} action where the filename is
optional, and will provide their own file selection mechanism to let
you choose the file name.

@table @code

@item Layout
Loads an entire PCB layout, replacing the current one.

@item LayoutToBuffer
Loads an entire PCB layout to the paste buffer.

@item ElementToBuffer
Loads the given element file into the paste buffer.  Element files
contain only a single @code{Element} definition, such as the
``newlib'' library uses.

@item Netlist
Loads a new netlist, replacing any current netlist.

@item Revert
Re-loads the current layout from its disk file, reverting any changes
you may have made.

@end table

%end-doc */

static int
ActionLoadFrom (int argc, char **argv, int x, int y)
{
  char *function;
  char *name;
  char fname[256];

  if (argc < 2)
    AFAIL (loadfrom);

  function = argv[0];
  name = argv[1];

  HideCrosshair (True);

  if (strcasecmp (function, "ElementToBuffer") == 0)
    {
      if (LoadElementToBuffer (PASTEBUFFER, name, True))
	SetMode (PASTEBUFFER_MODE);
    }

  else if (strcasecmp (function, "LayoutToBuffer") == 0)
    {
      if (LoadLayoutToBuffer (PASTEBUFFER, name))
	SetMode (PASTEBUFFER_MODE);
    }

  else if (strcasecmp (function, "Layout") == 0)
    {
      if (!PCB->Changed ||
	  gui->confirm_dialog (_("OK to override layout data?"), 0))
	LoadPCB (name);
    }

  else if (strcasecmp (function, "Netlist") == 0)
    {
      if (PCB->Netlistname)
	SaveFree (PCB->Netlistname);
      PCB->Netlistname = StripWhiteSpaceAndDup (name);
      FreeLibraryMemory (&PCB->NetlistLib);
      if (!ImportNetlist (PCB->Netlistname))
	NetlistChanged (1);
    }
  else if (strcasecmp (function, "Revert") == 0 && PCB->Filename
	   && (!PCB->Changed
	       || gui->confirm_dialog (_("OK to override changes?"), 0)))
    {
      strcpy (fname, PCB->Filename);	/*Calling LoadPCB(PCB->Filename) changes the content of PCB->Filename. */
      LoadPCB (fname);
    }

  RestoreCrosshair (True);
  return 0;
}

/* --------------------------------------------------------------------------- */

static const char new_syntax[] = "New([name])";

static const char new_help[] = "Starts a new layout.";

/* %start-doc actions New

If a name is not given, one is prompted for.

%end-doc */

static int
ActionNew (int argc, char **argv, int x, int y)
{
  char *name = ARG (0);

  HideCrosshair (True);
  if (!PCB->Changed || gui->confirm_dialog (_("OK to clear layout data?"), 0))
    {
      if (name)
	name = MyStrdup (name, "ActionNew");
      else
	name = gui->prompt_for (_("Enter the layout name:"), "");

      if (!name)
	{
	  RestoreCrosshair(True);
	  return 1;
	}

      /* do emergency saving
       * clear the old struct and allocate memory for the new one
       */
      if (PCB->Changed && Settings.SaveInTMP)
	SaveInTMP ();
      RemovePCB (PCB);
      PCB = CreateNewPCB (True);
      PCB->Data->LayerN = DEF_LAYER;
      CreateNewPCBPost (PCB, 1);

      /* setup the new name and reset some values to default */
      PCB->Name = name;		/* XXX memory leak */

      ResetStackAndVisibility ();
      CreateDefaultFont ();
      SetCrosshairRange (0, 0, PCB->MaxWidth, PCB->MaxHeight);
      CenterDisplay (PCB->MaxWidth / 2, PCB->MaxHeight / 2, False);
      ClearAndRedrawOutput ();

      hid_action ("PCBChanged");
      RestoreCrosshair(True);
      return 0;
    }
  RestoreCrosshair (True);
  return 1;
}

/* ---------------------------------------------------------------------------
 * no operation, just for testing purposes
 * syntax: Bell(volume)
 */
void
ActionBell (char *volume)
{
  gui->beep ();
}

/* --------------------------------------------------------------------------- */

static const char pastebuffer_syntax[] =
  "PasteBuffer(AddSelected|Clear|1..MAX_BUFFER)\n"
  "PasteBuffer(Rotate, 1..3)\n"
  "PasteBuffer(Convert|Save|Restore|Mirror)\n"
  "PasteBuffer(ToLayout, X, Y, units)";

static const char pastebuffer_help[] =
  "Various operations on the paste buffer.";

/* %start-doc actions PasteBuffer

There are a number of paste buffers; the actual limit is a
compile-time constant @code{MAX_BUFFER} in @file{globalconst.h}.  It
is currently @code{5}.  One of these is the ``current'' paste buffer,
often referred to as ``the'' paste buffer.

@table @code

@item AddSelected
Copies the selected objects to the current paste buffer.

@item Clear
Remove all objects from the current paste buffer.

@item Convert
Convert the current paste buffer to an element.  Vias are converted to
pins, lines are converted to pads.

@item Restore
Convert any elements in the paste buffer back to vias and lines.

@item Mirror
Flip all objects in the paste buffer vertically (up/down flip).  To mirror
horizontally, combine this with rotations.

@item Rotate
Rotates the current buffer.  The number to pass is 1..3, where 1 means
90 degrees counter clockwise, 2 means 180 degrees, and 3 means 90
degrees clockwise (270 CCW).

@item Save
Saves any elements in the current buffer to the indicated file.

@item ToLayout
Pastes any elements in the current buffer to the indicated X, Y
coordinates in the layout.  The @code{X} and @code{Y} are treated like
@code{delta} is for many other objects.  For each, if it's prefixed by
@code{+} or @code{-}, then that amount is relative to the last
location.  Otherwise, it's absolute.  Units can be
@code{mil} or @code{mm}; if unspecified, units are PCB's internal
units, currently 1/100 mil.


@item 1..MAX_BUFFER
Selects the given buffer to be the current paste buffer.

@end table

%end-doc */

static int
ActionPasteBuffer (int argc, char **argv, int x, int y)
{
  char *function = argc ? argv[0] : "";
  char *sbufnum = argc > 1 ? argv[1] : "";
  char *name;
  static char *default_file = NULL;
  int free_name = 0;

  HideCrosshair (True);
  if (function)
    {
      switch (GetFunctionID (function))
	{
	  /* clear contents of paste buffer */
	case F_Clear:
	  ClearBuffer (PASTEBUFFER);
	  break;

	  /* copies objects to paste buffer */
	case F_AddSelected:
	  AddSelectedToBuffer (PASTEBUFFER, 0, 0, False);
	  break;

	  /* converts buffer contents into an element */
	case F_Convert:
	  ConvertBufferToElement (PASTEBUFFER);
	  break;

	  /* break up element for editing */
	case F_Restore:
	  SmashBufferElement (PASTEBUFFER);
	  break;

	  /* Mirror buffer */
	case F_Mirror:
	  MirrorBuffer (PASTEBUFFER);
	  break;

	case F_Rotate:
	  if (sbufnum)
	    {
	      RotateBuffer (PASTEBUFFER, (BYTE) atoi (sbufnum));
	      SetCrosshairRangeToBuffer ();
	    }
	  break;

	case F_Save:
	  if (PASTEBUFFER->Data->ElementN == 0)
	    {
	      Message (_("Buffer has no elements!\n"));
	      break;
	    }
	  free_name = 0;
	  if (argc <= 1)
	    {
	      name = gui->fileselect (_("Save Paste Buffer As ..."),
				      _("Choose a file to save the contents of the\n"
					"paste buffer to.\n"),
				      default_file, ".fp", "footprint",
				      0);

	      if (default_file)
		{
		  free (default_file);
		  default_file = NULL;
		}
	      if ( name && *name)
		{
		  default_file = strdup (name);
		}
	      free_name = 1;
	    }
	      
	  else
	    name = argv[1];

	  {
	    FILE *exist;

	    if ((exist = fopen (name, "r")))
	      {
		fclose (exist);
		if (gui->
		    confirm_dialog (_("File exists!  Ok to overwrite?"), 0))
		  SaveBufferElements (name);
	      }
	    else
	      SaveBufferElements (name);

	    if (free_name && name)
	      free (name);
	  }
	  break;

	case F_ToLayout:
	  {
	    static int oldx = 0, oldy = 0;
	    int x, y;
	    Boolean r;

	    if (argc == 1)
	      {
		x = y = 0;
	      }
	    else if (argc == 3 || argc == 4)
	      {
		x = GetValue (ARG (1), ARG (3), &r);
		if (!r)
		  x += oldx;
		y = GetValue (ARG (2), ARG (3), &r);
		if (!r)
		  y += oldy;
	      }
	    else
	      {
		RestoreCrosshair (True);
		AFAIL (pastebuffer);
	      }

	    oldx = x;
	    oldy = y;
	    if (CopyPastebufferToLayout (x, y))
	      SetChangedFlag (True);
	  }
	  break;

	  /* set number */
	default:
	  {
	    int number = atoi (function);

	    /* correct number */
	    if (number)
	      SetBufferNumber (number - 1);
	  }
	}
    }

  RestoreCrosshair (True);
  return 0;
}

/* --------------------------------------------------------------------------- */

static const char undo_syntax[] = "Undo()\n" "Undo(ClearList)";

static const char undo_help[] = "Undo recent changes.";

/* %start-doc actions Undo

The unlimited undo feature of @code{Pcb} allows you to recover from
most operations that materially affect you work.  Calling
@code{Undo()} without any parameter recovers from the last (non-undo)
operation. @code{ClearList} is used to release the allocated
memory. @code{ClearList} is called whenever a new layout is started or
loaded. See also @code{Redo} and @code{Atomic}.

Note that undo groups operations by serial number; changes with the
same serial number will be undone (or redone) as a group.  See
@code{Atomic}.

%end-doc */

static int
ActionUndo (int argc, char **argv, int x, int y)
{
  char *function = ARG (0);
  if (!function || !*function)
    {
      /* don't allow undo in the middle of an operation */
      if (Crosshair.AttachedObject.State != STATE_FIRST)
	return 1;
      if (Crosshair.AttachedBox.State != STATE_FIRST
	  && Settings.Mode != ARC_MODE)
	return 1;
      /* undo the last operation */

      HideCrosshair (True);
      if (Settings.Mode == POLYGON_MODE && Crosshair.AttachedPolygon.PointN)
	{
	  GoToPreviousPoint ();
	  RestoreCrosshair (True);
	  return 0;
	}
      /* move anchor point if undoing during line creation */
      if (Settings.Mode == LINE_MODE)
	{
	  if (Crosshair.AttachedLine.State == STATE_SECOND)
	    {
	      if (TEST_FLAG (AUTODRCFLAG, PCB))
		Undo (True);	/* undo the connection find */
	      Crosshair.AttachedLine.State = STATE_FIRST;
	      SetLocalRef (0, 0, False);
	      RestoreCrosshair (True);
	      return 0;
	    }
	  if (Crosshair.AttachedLine.State == STATE_THIRD)
	    {
	      int type;
	      void *ptr1, *ptr3, *ptrtmp;
	      LineTypePtr ptr2;
	      /* this search is guaranteed to succeed */
	      SearchObjectByLocation (LINE_TYPE | RATLINE_TYPE, &ptr1,
				      &ptrtmp, &ptr3,
				      Crosshair.AttachedLine.Point1.X,
				      Crosshair.AttachedLine.Point1.Y, 0);
	      ptr2 = (LineTypePtr) ptrtmp;

	      /* save both ends of line */
	      Crosshair.AttachedLine.Point2.X = ptr2->Point1.X;
	      Crosshair.AttachedLine.Point2.Y = ptr2->Point1.Y;
	      if ((type = Undo (True)))
		SetChangedFlag (True);
	      /* check that the undo was of the right type */
	      if ((type & UNDO_CREATE) == 0)
		{
		  /* wrong undo type, restore anchor points */
		  Crosshair.AttachedLine.Point2.X =
		    Crosshair.AttachedLine.Point1.X;
		  Crosshair.AttachedLine.Point2.Y =
		    Crosshair.AttachedLine.Point1.Y;
		  RestoreCrosshair (True);
		  return 0;
		}
	      /* move to new anchor */
	      Crosshair.AttachedLine.Point1.X =
		Crosshair.AttachedLine.Point2.X;
	      Crosshair.AttachedLine.Point1.Y =
		Crosshair.AttachedLine.Point2.Y;
	      /* check if an intermediate point was removed */
	      if (type & UNDO_REMOVE)
		{
		  /* this search should find the restored line */
		  SearchObjectByLocation (LINE_TYPE | RATLINE_TYPE, &ptr1,
					  &ptrtmp,
					  &ptr3,
					  Crosshair.AttachedLine.Point2.X,
					  Crosshair.AttachedLine.Point2.Y, 0);
		  ptr2 = (LineTypePtr) ptrtmp;
	          if (TEST_FLAG (AUTODRCFLAG, PCB))
		    {
		      /* undo loses FOUNDFLAG */
		      SET_FLAG(FOUNDFLAG, ptr2);
		      DrawLine (CURRENT, ptr2, 0);
		    }
		  Crosshair.AttachedLine.Point1.X =
		    Crosshair.AttachedLine.Point2.X = ptr2->Point2.X;
		  Crosshair.AttachedLine.Point1.Y =
		    Crosshair.AttachedLine.Point2.Y = ptr2->Point2.Y;
		}
	      FitCrosshairIntoGrid (Crosshair.X, Crosshair.Y);
	      AdjustAttachedObjects ();
	      if (--addedLines == 0)
		{
		  Crosshair.AttachedLine.State = STATE_SECOND;
		  lastLayer = CURRENT;
		}
	      else
		{
		  /* this search is guaranteed to succeed too */
		  SearchObjectByLocation (LINE_TYPE | RATLINE_TYPE, &ptr1,
					  &ptrtmp,
					  &ptr3,
					  Crosshair.AttachedLine.Point1.X,
					  Crosshair.AttachedLine.Point1.Y, 0);
		  ptr2 = (LineTypePtr) ptrtmp;
		  lastLayer = (LayerTypePtr) ptr1;
		}
	      RestoreCrosshair (True);
	      return 0;
	    }
	}
      if (Settings.Mode == ARC_MODE)
	{
	  if (Crosshair.AttachedBox.State == STATE_SECOND)
	    {
	      Crosshair.AttachedBox.State = STATE_FIRST;
	      RestoreCrosshair (True);
	      return 0;
	    }
	  if (Crosshair.AttachedBox.State == STATE_THIRD)
	    {
	      void *ptr1, *ptr2, *ptr3;
	      BoxTypePtr bx;
	      /* guaranteed to succeed */
	      SearchObjectByLocation (ARC_TYPE, &ptr1, &ptr2, &ptr3,
				      Crosshair.AttachedBox.Point1.X,
				      Crosshair.AttachedBox.Point1.Y, 0);
	      bx = GetArcEnds ((ArcTypePtr) ptr2);
	      Crosshair.AttachedBox.Point1.X =
		Crosshair.AttachedBox.Point2.X = bx->X1;
	      Crosshair.AttachedBox.Point1.Y =
		Crosshair.AttachedBox.Point2.Y = bx->Y1;
	      AdjustAttachedObjects ();
	      if (--addedLines == 0)
		Crosshair.AttachedBox.State = STATE_SECOND;
	    }
	}
      /* undo the last destructive operation */
      if (Undo (True))
	SetChangedFlag (True);
    }
  else if (function)
    {
      switch (GetFunctionID (function))
	{
	  /* clear 'undo objects' list */
	case F_ClearList:
	  ClearUndoList (False);
	  break;
	}
    }
  RestoreCrosshair (True);
  return 0;
}

/* --------------------------------------------------------------------------- */

static const char redo_syntax[] = "Redo()";

static const char redo_help[] = "Redo recent \"undo\" operations.";

/* %start-doc actions Redo

This routine allows you to recover from the last undo command.  You
might want to do this if you thought that undo was going to revert
something other than what it actually did (in case you are confused
about which operations are un-doable), or if you have been backing up
through a long undo list and over-shoot your stopping point.  Any
change that is made since the undo in question will trim the redo
list.  For example if you add ten lines, then undo three of them you
could use redo to put them back, but if you move a line on the board
before performing the redo, you will lose the ability to "redo" the
three "undone" lines.

%end-doc */

static int
ActionRedo (int argc, char **argv, int x, int y)
{
  if ((Settings.Mode == POLYGON_MODE &&
       Crosshair.AttachedPolygon.PointN) ||
      Crosshair.AttachedLine.State == STATE_SECOND)
    return 1;
  HideCrosshair (True);
  if (Redo (True))
    {
      SetChangedFlag (True);
      if (Settings.Mode == LINE_MODE &&
	  Crosshair.AttachedLine.State != STATE_FIRST)
	{
	  LineTypePtr line = &CURRENT->Line[CURRENT->LineN - 1];
	  Crosshair.AttachedLine.Point1.X =
	    Crosshair.AttachedLine.Point2.X = line->Point2.X;
	  Crosshair.AttachedLine.Point1.Y =
	    Crosshair.AttachedLine.Point2.Y = line->Point2.Y;
	  addedLines++;
	}
    }
  RestoreCrosshair (True);
  return 0;
}

/* --------------------------------------------------------------------------- */

static const char polygon_syntax[] = "Polygon(Close|PreviousPoint)";

static const char polygon_help[] = "Some polygon related stuff.";

/* %start-doc actions Polygon

Polygons need a special action routine to make life easier.

@table @code

@item Close
Creates the final segment of the polygon.  This may fail if clipping
to 45 degree lines is switched on, in which case a warning is issued.

@item PreviousPoint
Resets the newly entered corner to the previous one. The Undo action
will call Polygon(PreviousPoint) when appropriate to do so.

@end table

%end-doc */

static int
ActionPolygon (int argc, char **argv, int x, int y)
{
  char *function = ARG (0);
  if (function && Settings.Mode == POLYGON_MODE)
    {
      HideCrosshair (True);
      switch (GetFunctionID (function))
	{
	  /* close open polygon if possible */
	case F_Close:
	  ClosePolygon ();
	  break;

	  /* go back to the previous point */
	case F_PreviousPoint:
	  GoToPreviousPoint ();
	  break;
	}
      RestoreCrosshair (True);
    }
  return 0;
}

/* --------------------------------------------------------------------------- */

static const char routestyle_syntax[] = "RouteStyle(1|2|3|4)";

static const char routestyle_help[] =
  "Copies the indicated routing style into the current sizes.";

/* %start-doc actions RouteStyle

%end-doc */

static int
ActionRouteStyle (int argc, char **argv, int x, int y)
{
  char *str = ARG (0);
  RouteStyleType *rts;
  int number;

  if (str)
    {
      number = atoi (str);
      if (number > 0 && number <= NUM_STYLES)
	{
	  rts = &PCB->RouteStyle[number - 1];
	  SetLineSize (rts->Thick);
	  SetViaSize (rts->Diameter, True);
	  SetViaDrillingHole (rts->Hole, True);
	  SetKeepawayWidth (rts->Keepaway);
	  hid_action("RouteStylesChanged");
	}
    }
  return 0;
}


/* --------------------------------------------------------------------------- */

static const char moveobject_syntax[] = "MoveObject(X,Y,dim)";

static const char moveobject_help[] = "Moves the object under the crosshair.";

/* %start-doc actions MoveObject

The @code{X} and @code{Y} are treated like @code{delta} is for many
other objects.  For each, if it's prefixed by @code{+} or @code{-},
then that amount is relative.  Otherwise, it's absolute.  Units can be
@code{mil} or @code{mm}; if unspecified, units are PCB's internal
units, currently 1/100 mil.

%end-doc */

static int
ActionMoveObject (int argc, char **argv, int x, int y)
{
  char *x_str = ARG (0);
  char *y_str = ARG (1);
  char *units = ARG (2);
  LocationType nx, ny;
  Boolean r1, r2;
  void *ptr1, *ptr2, *ptr3;
  int type;

  ny = GetValue (y_str, units, &r1);
  nx = GetValue (x_str, units, &r2);

  type = SearchScreen (x, y, MOVE_TYPES, &ptr1, &ptr2, &ptr3);
  if (type == NO_TYPE)
    {
      Message (_("Nothing found under crosshair\n"));
      return 1;
    }
  if (r1)
    nx -= x;
  if (r2)
    ny -= y;
  Crosshair.AttachedObject.RubberbandN = 0;
  if (TEST_FLAG (RUBBERBANDFLAG, PCB))
    LookupRubberbandLines (type, ptr1, ptr2, ptr3);
  if (type == ELEMENT_TYPE)
    LookupRatLines (type, ptr1, ptr2, ptr3);
  MoveObjectAndRubberband (type, ptr1, ptr2, ptr3, nx, ny);
  SetChangedFlag (True);
  return 0;
}

/* --------------------------------------------------------------------------- */

static const char movetocurrentlayer_syntax[] =
  "MoveToCurrentLayer(Object|SelectedObjects)";

static const char movetocurrentlayer_help[] =
  "Moves objects to the current layer.";

/* %start-doc actions MoveToCurrentLayer

Note that moving an element from a component layer to a solder layer,
or from solder to component, won't automatically flip it.  Use the
@code{Flip()} action to do that.

%end-doc */

static int
ActionMoveToCurrentLayer (int argc, char **argv, int x, int y)
{
  char *function = ARG (0);
  if (function)
    {
      HideCrosshair (True);
      switch (GetFunctionID (function))
	{
	case F_Object:
	  {
	    int type;
	    void *ptr1, *ptr2, *ptr3;

	    gui->get_coords ("Select an Object", &x, &y);
	    if ((type =
		 SearchScreen (x, y, MOVETOLAYER_TYPES,
			       &ptr1, &ptr2, &ptr3)) != NO_TYPE)
	      if (MoveObjectToLayer (type, ptr1, ptr2, ptr3, CURRENT, False))
		SetChangedFlag (True);
	    break;
	  }

	case F_SelectedObjects:
	case F_Selected:
	  if (MoveSelectedObjectsToLayer (CURRENT))
	    SetChangedFlag (True);
	  break;
	}
      RestoreCrosshair (True);
    }
  return 0;
}


static const char setsame_syntax[] = "SetSame()";

static const char setsame_help[] =
  "Sets current layer and sizes to match indicated item.";

/* %start-doc actions SetSame

When invoked over any line, arc, polygon, or via, this changes the
current layer to be the layer that item is on, and changes the current
sizes (thickness, keepaway, drill, etc) according to that item.

%end-doc */

static int
ActionSetSame (int argc, char **argv, int x, int y)
{
  void *ptr1, *ptr2, *ptr3;
  int type;
  LayerTypePtr layer = CURRENT;

  type = SearchScreen (x, y, CLONE_TYPES, &ptr1, &ptr2, &ptr3);
/* set layer current and size from line or arc */
  switch (type)
    {
    case LINE_TYPE:
      HideCrosshair (True);
      Settings.LineThickness = ((LineTypePtr) ptr2)->Thickness;
      Settings.Keepaway = ((LineTypePtr) ptr2)->Clearance / 2;
      layer = (LayerTypePtr) ptr1;
      if (Settings.Mode != LINE_MODE)
	SetMode (LINE_MODE);
      RestoreCrosshair (True);
      hid_action ("RouteStylesChanged");
      break;

    case ARC_TYPE:
      HideCrosshair (True);
      Settings.LineThickness = ((ArcTypePtr) ptr2)->Thickness;
      Settings.Keepaway = ((ArcTypePtr) ptr2)->Clearance / 2;
      layer = (LayerTypePtr) ptr1;
      if (Settings.Mode != ARC_MODE)
	SetMode (ARC_MODE);
      RestoreCrosshair (True);
      hid_action ("RouteStylesChanged");
      break;

    case POLYGON_TYPE:
      layer = (LayerTypePtr) ptr1;
      break;

    case VIA_TYPE:
      HideCrosshair (True);
      Settings.ViaThickness = ((PinTypePtr) ptr2)->Thickness;
      Settings.ViaDrillingHole = ((PinTypePtr) ptr2)->DrillingHole;
      Settings.Keepaway = ((PinTypePtr) ptr2)->Clearance / 2;
      if (Settings.Mode != VIA_MODE)
	SetMode (VIA_MODE);
      RestoreCrosshair (True);
      hid_action ("RouteStylesChanged");
      break;

    default:
      return 1;
    }
  if (layer != CURRENT)
    {
      ChangeGroupVisibility (GetLayerNumber (PCB->Data, layer), True, True);
      ClearAndRedrawOutput ();
    }
  return 0;
}


/* --------------------------------------------------------------------------- */

static const char setflag_syntax[] =
  "SetFlag(Object|Selected|SelectedObjects, flag)\n"
  "SetFlag(SelectedLines|SelectedPins|SelectedVias, flag)\n"
  "SetFlag(SelectedPads|SelectedTexts|SelectedNames, flag)\n"
  "SetFlag(SelectedElements, flag)\n"
  "flag = square | octagon | thermal | join";

static const char setflag_help[] = "Sets flags on objects.";

/* %start-doc actions SetFlag

Turns the given flag on, regardless of its previous setting.  See
@code{ChangeFlag}.

@example
SetFlag(SelectedPins,thermal)
@end example

%end-doc */

static int
ActionSetFlag (int argc, char **argv, int x, int y)
{
  char *function = ARG (0);
  char *flag = ARG (1);
  ChangeFlag (function, flag, 1, "SetFlag");
  return 0;
}

/* --------------------------------------------------------------------------- */

static const char clrflag_syntax[] =
  "ClrFlag(Object|Selected|SelectedObjects, flag)\n"
  "ClrFlag(SelectedLines|SelectedPins|SelectedVias, flag)\n"
  "ClrFlag(SelectedPads|SelectedTexts|SelectedNames, flag)\n"
  "ClrFlag(SelectedElements, flag)\n"
  "flag = square | octagon | thermal | join";

static const char clrflag_help[] = "Clears flags on objects.";

/* %start-doc actions ClrFlag

Turns the given flag off, regardless of its previous setting.  See
@code{ChangeFlag}.

@example
ClrFlag(SelectedLines,join)
@end example

%end-doc */

static int
ActionClrFlag (int argc, char **argv, int x, int y)
{
  char *function = ARG (0);
  char *flag = ARG (1);
  ChangeFlag (function, flag, 0, "ClrFlag");
  return 0;
}

/* --------------------------------------------------------------------------- */

static const char changeflag_syntax[] =
  "ChangeFlag(Object|Selected|SelectedObjects, flag, value)\n"
  "ChangeFlag(SelectedLines|SelectedPins|SelectedVias, flag, value)\n"
  "ChangeFlag(SelectedPads|SelectedTexts|SelectedNames, flag, value)\n"
  "ChangeFlag(SelectedElements, flag, value)\n"
  "flag = square | octagon | thermal | join\n" "value = 0 | 1";

static const char changeflag_help[] = "Sets or clears flags on objects.";

/* %start-doc actions ChangeFlag

Toggles the given flag on the indicated object(s).  The flag may be
one of the flags listed above (square, octagon, thermal, join).  The
value may be the number 0 or 1.  If the value is 0, the flag is
cleared.  If the value is 1, the flag is set.

%end-doc */

static int
ActionChangeFlag (int argc, char **argv, int x, int y)
{
  char *function = ARG (0);
  char *flag = ARG (1);
  int value = argc > 2 ? atoi (argv[2]) : -1;
  if (value != 0 && value != 1)
    AFAIL (changeflag);

  ChangeFlag (function, flag, value, "ChangeFlag");
  return 0;
}


static void
ChangeFlag (char *what, char *flag_name, int value, char *cmd_name)
{
  Boolean (*set_object) (int, void *, void *, void *);
  Boolean (*set_selected) (int);

  if (NSTRCMP (flag_name, "square") == 0)
    {
      set_object = value ? SetObjectSquare : ClrObjectSquare;
      set_selected = value ? SetSelectedSquare : ClrSelectedSquare;
    }
  else if (NSTRCMP (flag_name, "octagon") == 0)
    {
      set_object = value ? SetObjectOctagon : ClrObjectOctagon;
      set_selected = value ? SetSelectedOctagon : ClrSelectedOctagon;
    }
  else if (NSTRCMP (flag_name, "join") == 0)
    {
      /* Note: these are backwards, because the flag is "clear" but
         the command is "join".  */
      set_object = value ? ClrObjectJoin : SetObjectJoin;
      set_selected = value ? ClrSelectedJoin : SetSelectedJoin;
    }
  else
    {
      Message (_("%s():  Flag \"%s\" is not valid\n"), cmd_name, flag_name);
      return;
    }

  HideCrosshair (True);
  switch (GetFunctionID (what))
    {
    case F_Object:
      {
	int type;
	void *ptr1, *ptr2, *ptr3;

	if ((type =
	     SearchScreen (Crosshair.X, Crosshair.Y, CHANGESIZE_TYPES,
			   &ptr1, &ptr2, &ptr3)) != NO_TYPE)
	  if (TEST_FLAG (LOCKFLAG, (PinTypePtr) ptr2))
	    Message (_("Sorry, the object is locked\n"));
	if (set_object (type, ptr1, ptr2, ptr3))
	  SetChangedFlag (True);
	break;
      }

    case F_SelectedVias:
      if (set_selected (VIA_TYPE))
	SetChangedFlag (True);
      break;

    case F_SelectedPins:
      if (set_selected (PIN_TYPE))
	SetChangedFlag (True);
      break;

    case F_SelectedPads:
      if (set_selected (PAD_TYPE))
	SetChangedFlag (True);
      break;

    case F_SelectedLines:
      if (set_selected (LINE_TYPE))
	SetChangedFlag (True);
      break;

    case F_SelectedTexts:
      if (set_selected (TEXT_TYPE))
	SetChangedFlag (True);
      break;

    case F_SelectedNames:
      if (set_selected (ELEMENTNAME_TYPE))
	SetChangedFlag (True);
      break;

    case F_SelectedElements:
      if (set_selected (ELEMENT_TYPE))
	SetChangedFlag (True);
      break;

    case F_Selected:
    case F_SelectedObjects:
      if (set_selected (CHANGESIZE_TYPES))
	SetChangedFlag (True);
      break;
    }
  RestoreCrosshair (True);

}

/* --------------------------------------------------------------------------- */

static const char executefile_syntax[] = "ExecuteFile(filename)";

static const char executefile_help[] = "Run actions from the given file.";

/* %start-doc actions ExecuteFile

Lines starting with @code{#} are ignored.

%end-doc */

static int
ActionExecuteFile (int argc, char **argv, int x, int y)
{
  FILE *fp;
  char *fname;
  char line[256];
  int n = 0;
  char *sp;

  if (argc != 1)
    AFAIL (executefile);

  fname = argv[0];

  if ((fp = fopen (fname, "r")) == NULL)
    {
      fprintf (stderr, "Could not open actions file \"%s\".\n", fname);
      return 1;
    }

  defer_updates = 1;
  defer_needs_update = 1;
  while (fgets (line, sizeof (line), fp) != NULL)
    {
      n++;
      sp = line;

      /* eat the trailing newline */
      while (*sp && *sp != '\r' && *sp != '\n')
	sp++;
      *sp = '\0';

      /* eat leading spaces and tabs */
      sp = line;
      while (*sp && (*sp == ' ' || *sp == '\t'))
	sp++;

      /* 
       * if we have anything left and its not a comment line
       * then execute it
       */

      if (*sp && *sp != '#')
	{
#ifdef DEBUG
	  printf("%s : line %-3d : \"%s\"\n", fname, n, sp);
#endif
	  hid_parse_actions (sp, 0);
	}
    }

  defer_updates = 0;
  if (defer_needs_update)
    {
      IncrementUndoSerialNumber ();
      gui->invalidate_all ();
    }
  fclose (fp);
  return 0;
}

/* --------------------------------------------------------------------------- */

static int
ActionPSCalib (int argc, char **argv, int x, int y)
{
  HID *ps = hid_find_exporter ("ps");
  ps->calibrate (0.0,0.0);
  return 0;
}

/* --------------------------------------------------------------------------- */

static ElementType *element_cache = NULL;

static ElementType *
find_element_by_refdes (char *refdes)
{
  if (element_cache
      && NAMEONPCB_NAME(element_cache)
      && strcmp (NAMEONPCB_NAME(element_cache), refdes) == 0)
    return element_cache;

  ELEMENT_LOOP (PCB->Data);
  {
    if (NAMEONPCB_NAME(element)
	&& strcmp (NAMEONPCB_NAME(element), refdes) == 0)
      {
	element_cache = element;
	return element_cache;
      }
  }
  END_LOOP;
  return NULL;
}

static AttributeType *
lookup_attr (AttributeListTypePtr list, const char *name)
{
  int i;
  for (i=0; i<list->Number; i++)
    if (strcmp (list->List[i].name, name) == 0)
      return & list->List[i];
  return NULL;
}

static void
delete_attr (AttributeListTypePtr list, AttributeType *attr)
{
  int idx = attr - list->List;
  if (idx < 0 || idx >= list->Number)
    return;
  if (list->Number - idx > 1)
    memmove (attr, attr+1, (list->Number - idx - 1) * sizeof(AttributeType));
  list->Number --;
}

/* ---------------------------------------------------------------- */
static const char elementlist_syntax[] = "ElementList(Start|Done|Need,<refdes>,<footprint>,<value>)";

static const char elementlist_help[] = "Adds the given element if it doesn't already exist.";

/* %start-doc actions elementlist

@table @code

@item Start
Indicates the start of an element list; call this before any Need
actions.

@item Need
Searches the board for an element with a matching refdes.

If found, the value and footprint are updated.

If not found, a new element is created with the given footprint and value.

@item Done
Compares the list of elements needed since the most recent
@code{start} with the list of elements actually on the board.  Any
elements that weren't listed are selected, so that the user may delete
them.

@end table

%end-doc */

static int
ActionElementList (int argc, char **argv, int x, int y)
{
  ElementType *e = NULL;
  char *refdes, *value, *footprint, *old;
  char *args[3];
  char *function = argv[0];

#ifdef DEBUG
  printf("Entered ActionElementList, executing function %s\n", function);
#endif

  if (strcasecmp (function, "start") == 0)
    {
      ELEMENT_LOOP (PCB->Data);
      {
	CLEAR_FLAG (FOUNDFLAG, element);
      }
      END_LOOP;
      element_cache = NULL;
      return 0;
    }

  if (strcasecmp (function, "done") == 0)
    {
      ELEMENT_LOOP (PCB->Data);
      {
	if (TEST_FLAG (FOUNDFLAG, element))
	  {
	    CLEAR_FLAG (FOUNDFLAG, element);
	  }
	else if (! EMPTY_STRING_P (NAMEONPCB_NAME (element)))
	  {
	    /* Unnamed elements should remain untouched */
	    SET_FLAG (SELECTEDFLAG, element);
	  }
      }
      END_LOOP;
      return 0;
    }

  if (strcasecmp (function, "need") != 0)
    AFAIL (elementlist);

  if (argc != 4)
    AFAIL (elementlist);

  argc --;
  argv ++;

  refdes = ARG(0);
  footprint = ARG(1);
  value = ARG(2);

  args[0] = footprint;
  args[1] = refdes;
  args[2] = value;

#ifdef DEBUG
  printf("  ... footprint = %s\n", footprint);
  printf("  ... refdes = %s\n", refdes);
  printf("  ... value = %s\n", value);
#endif

  e = find_element_by_refdes (refdes);

  if (!e)
    {
#ifdef DEBUG
      printf("  ... Footprint not on board, need to add it.\n");
#endif
      /* Not on board, need to add it. */
      if (LoadFootprint(argc, args, x, y))
	/* LoadFootprint returns 0 on success, non-zero on error */
	return 1;
      /* Place components onto center of board. */
      if (CopyPastebufferToLayout (PCB->MaxWidth/2, PCB->MaxHeight/2))
	SetChangedFlag (True);
    }

  else if (e && strcmp (DESCRIPTION_NAME(e), footprint) != 0)
    {
#ifdef DEBUG
      printf("  ... Footprint on board, but different from footprint loaded.\n");
#endif
      int er, pr, i;
      LocationType mx, my;
      ElementType *pe;

      /* Different footprint, we need to swap them out.  */
      if (LoadFootprint(argc, args, x, y))
	return 1;

      er = ElementOrientation (e);
      pe = & PASTEBUFFER->Data->Element[0];
      pr = ElementOrientation (pe);

      mx = e->MarkX;
      my = e->MarkY;

      if (er != pr)
	RotateElementLowLevel (PASTEBUFFER->Data, pe, pe->MarkX, pe->MarkY, (er-pr+4)%4);

      for (i=0; i<MAX_ELEMENTNAMES; i++)
	{
	  pe->Name[i].X = e->Name[i].X - mx;
	  pe->Name[i].Y = e->Name[i].Y - my;
	  pe->Name[i].Direction = e->Name[i].Direction;
	  pe->Name[i].Scale = e->Name[i].Scale;
	}

      RemoveElement (e);

      if (CopyPastebufferToLayout (mx, my))
	SetChangedFlag (True);
    }

  /* Now reload footprint */
  e = find_element_by_refdes (refdes);

  old = ChangeElementText (PCB, PCB->Data, e, NAMEONPCB_INDEX, strdup (refdes));
  if (old)
    free(old);
  old = ChangeElementText (PCB, PCB->Data, e, VALUE_INDEX, strdup (value));
  if (old)
    free(old);

  SET_FLAG (FOUNDFLAG, e);

#ifdef DEBUG
  printf(" ... Leaving ActionElementList.\n");
#endif

  return 0;
}

/* ---------------------------------------------------------------- */
static const char elementsetattr_syntax[] = "ElementSetAttr(refdes,name[,value])";

static const char elementsetattr_help[] = "Sets or clears an element-specific attribute";

/* %start-doc actions elementsetattr

If a value is specified, the named attribute is added (if not already
present) or changed (if it is) to the given value.  If the value is
not specified, the given attribute is removed if present.

%end-doc */

static int
ActionElementSetAttr (int argc, char **argv, int x, int y)
{
  ElementType *e = NULL;
  char *refdes, *name, *value;
  AttributeType *attr;

  if (argc < 2)
    {
      AFAIL (changepinname);
    }

  refdes = argv[0];
  name = argv[1];
  value = ARG(2);

  ELEMENT_LOOP (PCB->Data);
  {
    if (NSTRCMP (refdes, NAMEONPCB_NAME (element)) == 0)
      {
	e = element;
	break;
      }
  }
  END_LOOP;

  if (!e)
    {
      Message("Cannot change attribute of %s - element not found", refdes);
      return 1;
    }

  attr = lookup_attr (&e->Attributes, name);

  if (attr && value)
    {
      MYFREE (attr->value);
      attr->value = MyStrdup (value, "ElementSetAttr");
    }
  if (attr && ! value)
    {
      delete_attr (& e->Attributes, attr);
    }
  if (!attr && value)
    {
      CreateNewAttribute (& e->Attributes, name, value);
    }

  return 0;
}

/* ---------------------------------------------------------------- */
static const char execcommand_syntax[] = "ExecCommand(command)";

static const char execcommand_help[] = "Runs a command";

/* %start-doc actions execcommand

Runs the given command, which is a system executable.

%end-doc */

static int
ActionExecCommand (int argc, char **argv, int x, int y)
{
  char *command;

  if (argc < 1)
    {
      AFAIL (execcommand);
    }

  command = ARG(0);

  if (system (command))
    return 1;
  return 0;
}

/* ---------------------------------------------------------------- */
static const char import_syntax[] =
  "Import()\n"
  "Import([gnetlist|make[,source,source,...]])\n";

static const char import_help[] = "Import schematics";

/* %start-doc actions import

Imports element and netlist data from the schematics (or some other
source).  The first parameter, which is optional, is the mode.  If not
specified, the @code{import::mode} attribute in the PCB is used.
@code{gnetlist} means gnetlist is used to obtain the information from
the schematics.  @code{make} invokes @code{make}, assuming the user
has a @code{Makefile} in the current directory.  The @code{Makefile}
will be invoked with the following variables set:

@table @code

@item PCB
The name of the .pcb file

@item SRCLIST
A space-separated list of source files

@item OUT
The name of the file in which to put the command script, which may
contain any @pcb{} actions.  By default, this is a temporary file
selected by @pcb{}, but if you specify an @code{import::outfile}
attribute, that file name is used instead (and not automatically
deleted afterwards).

@end table

The target specified to be built is the first of these that apply:

@itemize @bullet

@item
The target specified by an @code{import::target} attribute.

@item
The output file specified by an @code{import::outfile} attribute.

@item
If nothing else is specified, the target is @code{pcb_import}.

@end itemize

If you specify an @code{import::makefile} attribute, then "-f <that
file>" will be added to the command line.

If you specify the mode, you may also specify the source files
(schematics).  If you do not specify any, the list of schematics is
obtained by reading the @code{import::src@var{N}} attributes (like
@code{import::src0}, @code{import::src1}, etc).

For compatibility with future extensions to the import file format,
the generated file @emph{must not} start with the two characters
@code{#%}.

If a temporary file is needed the @code{TMPDIR} environment variable
is used to select its location.

Note that the programs @code{gnetlist} and @code{make} may be
overridden by the user via the @code{make-program} and @code{gnetlist}
@code{pcb} settings (i.e. in @code{~/.pcb/settings} or on the command
line).

%end-doc */

static int
pcb_spawnvp (char **argv)
{
  int pid;
  pid = fork ();
  if (pid < 0)
    {
      /* error */
      Message("Cannot fork!");
      return 1;
    }
  else if (pid == 0)
    {
      /* Child */
      execvp (argv[0], argv);
      exit(1);
    }
  else
    {
      int rv;
      /* Parent */
      wait (&rv);
    }
  return 0;
}

/* ---------------------------------------------------------------- */
/* 
 * Creates a new temporary file name.  Hopefully the operating system
 * provides a mkdtemp() function to securily create a temporary
 * directory with mode 0700.  If so then that directory is created and
 * the returned string is made up of the directory plus the name
 * variable.  For example:
 *
 * tempfile_name_new ("myfile") might return
 * "/var/tmp/pcb.123456/myfile".
 *
 * If mkdtemp() is not available then 'name' is ignored and the
 * insecure tmpnam() function is used.
 *  
 * Files/names created with tempfile_name_new() should be unlinked
 * with tempfile_unlink to make sure the temporary directory is also
 * removed when mkdtemp() is used.
 */
static char *
tempfile_name_new (char * name)
{
  char *tmpfile = NULL;
#ifdef HAVE_MKDTEMP
  char *tmpdir, *mytmpdir;
  size_t len;
#endif

  assert ( name != NULL );

#ifdef HAVE_MKDTEMP
#define TEMPLATE "pcb.XXXXXXXX"
    
  
  tmpdir = getenv ("TMPDIR");

  /* FIXME -- what about win32? */
  if (tmpdir == NULL) {
    tmpdir = "/tmp";
  }
  
  mytmpdir = (char *) malloc (sizeof(char) * 
			      (strlen (tmpdir) + 
			       1 +
			       strlen (TEMPLATE) + 
			       1));
  if (mytmpdir == NULL) {
    fprintf (stderr, "%s(): malloc failed()\n", __FUNCTION__);
    exit (1);
  }
  
  *mytmpdir = '\0';
  (void)strcat (mytmpdir, tmpdir);
  (void)strcat (mytmpdir, PCB_DIR_SEPARATOR_S);
  (void)strcat (mytmpdir, TEMPLATE);
  if (mkdtemp (mytmpdir) == NULL) {
    fprintf (stderr, "%s():  mkdtemp (\"%s\") failed\n", __FUNCTION__, mytmpdir);
    free (mytmpdir);
    return NULL;
  }


  len = strlen (mytmpdir) + /* the temp directory name */
    1 +                     /* the directory sep. */
    strlen (name) +         /* the file name */
    1                       /* the \0 termination */
    ;

  tmpfile = (char *) malloc (sizeof (char) * len);

  *tmpfile = '\0';
  (void)strcat (tmpfile, mytmpdir);
  (void)strcat (tmpfile, PCB_DIR_SEPARATOR_S);
  (void)strcat (tmpfile, name);
  
  free (mytmpdir);
#undef TEMPLATE
#else
  /*
   * tmpnam() uses a static buffer so strdup() the result right away
   * in case someone decides to create multiple temp names.
   */
  tmpfile = strdup (tmpnam (NULL));
#endif

  return tmpfile;
}

/* ---------------------------------------------------------------- */
/*
 * Unlink a temporary file.  If we have mkdtemp() then our temp file
 * lives in a temporary directory and we need to remove that directory
 * too.
 */
static int
tempfile_unlink (char * name)
{
  int rc;

#ifdef DEBUG
    /* SDB says:  Want to keep old temp files for examiniation when debugging */
  return 0;
#endif

#ifdef HAVE_MKDTEMP
  int e, rc2 = 0;
  char *dname;

  rc = unlink (name);
  /* it is possible that the file was never created so it is OK if the
     unlink fails */

  /* now figure out the directory name to remove */
  e = strlen (name) - 1;
  while (e > 0 && name[e] != PCB_DIR_SEPARATOR_C) {e--;}
  
  dname = strdup (name);
  dname[e] = '\0';

  /* 
   * at this point, e *should* point to the end of the directory part 
   * but lets make sure.
   */
  if (e > 0) {
    rc2 = rmdir (dname);
    if (rc2 != 0) {
      perror (dname);
    }

  } else {
    fprintf (stderr, "%s():  Unable to determine temp directory name from the temp file\n", 
	     __FUNCTION__);
    fprintf (stderr, "%s():  \"%s\"\n", 
	     __FUNCTION__, name);
    rc2 = -1;
  }

  /* name was allocated with malloc */
  free (dname);
  free (name);

  /*
   * FIXME - should also return -1 if the temp file exists and was not
   * removed.  
   */
  if (rc2 != 0) {
    return -1;
  }

#else
  rc =  unlink (name);

  if (rc != 0) {
    fprintf (stderr, "Failed to unlink \"%s\"\n", name);
    free (name);
    return rc;
  }
  free (name);

#endif

  return 0;
}

/* ---------------------------------------------------------------- */
static int
ActionImport (int argc, char **argv, int x, int y)
{
  char *mode;
  char **sources = NULL;
  int nsources = 0;

#ifdef DEBUG
      printf("ActionImport:  ===========  Entering ActionImport  ============\n");
#endif

  mode = ARG (0);
  if (! mode)
    mode = AttributeGet (PCB, "import::mode");
  if (! mode)
    mode = "gnetlist";

  if (argc > 1)
    {
      sources = argv + 1;
      nsources = argc - 1;
    }

  if (! sources)
    {
      char sname[40];
      char *src;

      nsources = -1;
      do {
	nsources ++;
	sprintf(sname, "import::src%d", nsources);
	src = AttributeGet (PCB, sname);
      } while (src);

      if (nsources > 0)
	{
	  sources = (char **) malloc ((nsources + 1) * sizeof (char *));
	  nsources = -1;
	  do {
	    nsources ++;
	    sprintf(sname, "import::src%d", nsources);
	    src = AttributeGet (PCB, sname);
	    sources[nsources] = src;
	  } while (src);
	}
    }

  if (! sources)
    {
      /* Replace .pcb with .sch and hope for the best.  */
      char *pcbname = PCB->Filename;
      char *schname;
      char *dot, *slash, *bslash;

      if (!pcbname)
	{
	  Message ("Please save your PCB first, so that it has a\n"
		   "file name, or manually add an import::src0 attribute with\n"
		   "the name of the schematic to import from.");
	  return 1;
	}

      schname = (char *) malloc (strlen(pcbname) + 5);
      strcpy (schname, pcbname);
      dot = strchr (schname, '.');
      slash = strchr (schname, '/');
      bslash = strchr (schname, '\\');
      if (dot && slash && dot < slash)
	dot = NULL;
      if (dot && bslash && dot < bslash)
	dot = NULL;
      if (dot)
	*dot = 0;
      strcat (schname, ".sch");

      sources = (char **) malloc (2 * sizeof (char *));
      sources[0] = schname;
      sources[1] = NULL;
      nsources = 1;
    }

  if (strcasecmp (mode, "gnetlist") == 0)
    {
      char *tmpfile = tempfile_name_new ("gnetlist_output");
      char **cmd;
      int i;

      if (tmpfile == NULL) {
	Message ("Could not create temp file");
	return 1;
      }

      cmd = (char **) malloc ((6 + nsources) * sizeof (char *));
      cmd[0] =  Settings.GnetlistProgram;
      cmd[1] = "-g";
      cmd[2] = "pcbfwd";
      cmd[3] = "-o";
      cmd[4] = tmpfile;
      for (i=0; i<nsources; i++)
	cmd[5+i] = sources[i];
      cmd[5+nsources] = NULL;

#ifdef DEBUG
      printf("ActionImport:  ===========  About to run gnetlist  ============\n");
      printf("%s %s %s %s %s %s ...\n", 
	     cmd[0], cmd[1], cmd[2], cmd[3], cmd[4], cmd[5]);
#endif

      if (pcb_spawnvp (cmd))
	{
	  unlink (tmpfile);
	  return 1;
	}
<<<<<<< HEAD
#ifdef DEBUG
      printf("ActionImport:  ===========  About to run ActionExecuteFile, file = %s  ============\n", tmpfile);
#endif
=======

#ifdef DEBUG
      printf("ActionImport:  ===========  About to run ActionExecuteFile, file = %s  ============\n", tmpfile);
#endif

>>>>>>> 7e952506
      cmd[0] = tmpfile;
      cmd[1] = NULL;
      ActionExecuteFile (1, cmd, 0, 0);

      free (cmd);
      tempfile_unlink (tmpfile);
    }
  else if (strcasecmp (mode, "make") == 0)
    {
      int must_free_tmpfile = 0;
      char *tmpfile;
      char *cmd[10];
      int i;
      char *srclist;
      int srclen;
      char *user_outfile = NULL;
      char *user_makefile = NULL;
      char *user_target = NULL;


      user_outfile = AttributeGet (PCB, "import::outfile");
      user_makefile = AttributeGet (PCB, "import::makefile");
      user_target = AttributeGet (PCB, "import::target");
      if (user_outfile && !user_target)
	user_target = user_outfile;

      if (user_outfile)
	tmpfile = user_outfile;
      else
	{
	  tmpfile = tempfile_name_new ("gnetlist_output");
	  if (tmpfile == NULL) {
	    Message ("Could not create temp file");
	    return 1;
	  }
	  must_free_tmpfile = 1;
	}

      srclen = sizeof("SRCLIST=") + 2;
      for (i=0; i<nsources; i++)
	srclen += strlen (sources[i]) + 2;
      srclist = (char *) malloc (srclen);
      strcpy (srclist, "SRCLIST=");
      for (i=0; i<nsources; i++)
	{
	  if (i)
	    strcat (srclist, " ");
	  strcat (srclist, sources[i]);
	}
      
      cmd[0] = Settings.MakeProgram;
      cmd[1] = "-s";
      cmd[2] = Concat ("PCB=", PCB->Filename, NULL);
      cmd[3] = srclist;
      cmd[4] = Concat ("OUT=", tmpfile, NULL);
      i = 5;
      if (user_makefile)
	{
	  cmd[i++] = "-f";
	  cmd[i++] = user_makefile;
	}
      cmd[i++] = user_target ? user_target : "pcb_import";
      cmd[i++] = NULL;

      if (pcb_spawnvp (cmd))
	{
	  if (must_free_tmpfile)
	    unlink (tmpfile);
	  free (cmd[2]);
	  free (cmd[3]);
	  free (cmd[4]);
	  return 1;
	}

      cmd[0] = tmpfile;
      cmd[1] = NULL;
      ActionExecuteFile (1, cmd, 0, 0);

      free (cmd[2]);
      free (cmd[3]);
      free (cmd[4]);
      if (must_free_tmpfile)
	tempfile_unlink (tmpfile);
    }
  else
    {
      Message ("Unknown import mode: %s\n", mode);
      return 1;
    }

  DeleteRats (False);
  AddAllRats (False, NULL);

#ifdef DEBUG
      printf("ActionImport:  ===========  Leaving ActionImport  ============\n");
#endif

  return 0;
}

/* ------------------------------------------------------------ */

static const char attributes_syntax[] =
"Attributes(Layout|Layer|Element)\n"
"Attributes(Layer,layername)";

static const char attributes_help[] =
"Let the user edit the attributes of the layout, current or given\n"
"layer, or selected element.";

/* %start-doc actions Attributes

This just pops up a dialog letting the user edit the attributes of the
pcb, an element, or a layer.

%end-doc */


static int
ActionAttributes (int argc, char **argv, int x, int y)
{
  char *function = ARG (0);
  char *layername = ARG (1);
  char *buf;

  if (!function)
    AFAIL (attributes);

  if (!gui->edit_attributes)
    {
      Message ("This GUI doesn't support Attribute Editing\n");
      return 1;
    }

  switch (GetFunctionID (function))
    {
    case F_Layout:
      {
	gui->edit_attributes("Layout Attributes", &(PCB->Attributes));
	return 0;
      }

    case F_Layer:
      {
	LayerType *layer = CURRENT;
	if (layername)
	  {
	    int i;
	    layer = NULL;
	    for (i=0; i<max_layer; i++)
	      if (strcmp (PCB->Data->Layer[i].Name, layername) == 0)
		{
		  layer = & (PCB->Data->Layer[i]);
		  break;
		}
	    if (layer == NULL)
	      {
		Message ("No layer named %s\n", layername);
		return 1;
	      }
	  }
	buf = (char *) malloc (strlen (layer->Name) + strlen ("Layer X Attributes"));
	sprintf (buf, "Layer %s Attributes", layer->Name);
	gui->edit_attributes(buf, &(layer->Attributes));
	free (buf);
	return 0;
      }

    case F_Element:
      {
	int n_found = 0;
	ElementType *e = NULL;
	ELEMENT_LOOP (PCB->Data);
	{
	  if (TEST_FLAG (SELECTEDFLAG, element))
	    {
	      e = element;
	      n_found ++;
	    }
	}
	END_LOOP;
	if (n_found > 1)
	  {
	    Message ("Too many elements selected\n");
	    return 1;
	  }
	if (n_found == 0)
	  {
	    void *ptrtmp;
	    gui->get_coords ("Click on an element", &x, &y);
	    if ((SearchScreen
		 (x, y, ELEMENT_TYPE, &ptrtmp,
		  &ptrtmp, &ptrtmp)) != NO_TYPE)
	      e = (ElementTypePtr) ptrtmp;
	    else
	      {
		Message ("No element found there\n");
		return 1;
	      }
	  }

	buf = (char *) malloc (strlen (NAMEONPCB_NAME(e)) + strlen ("Element X Attributes"));
	sprintf(buf, "Element %s Attributes", NAMEONPCB_NAME(e));
	gui->edit_attributes(buf, &(e->Attributes));
	free (buf);
	break;
      }

    default:
      AFAIL (attributes);
    }

  return 0;
}

/* --------------------------------------------------------------------------- */

HID_Action action_action_list[] = {
  {"AddRats", 0, ActionAddRats,
   addrats_help, addrats_syntax}
  ,
  {"Attributes", 0, ActionAttributes,
   attributes_help, attributes_syntax}
  ,
  {"Atomic", 0, ActionAtomic,
   atomic_help, atomic_syntax}
  ,
  {"AutoPlaceSelected", 0, ActionAutoPlaceSelected,
   autoplace_help, autoplace_syntax}
  ,
  {"AutoRoute", 0, ActionAutoRoute,
   autoroute_help, autoroute_syntax}
  ,
  {"ChangeClearSize", 0, ActionChangeClearSize,
   changeclearsize_help, changeclearsize_syntax}
  ,
  {"ChangeDrillSize", 0, ActionChange2ndSize,
   changedrillsize_help, changedrillsize_syntax}
  ,
  {"ChangeHole", 0, ActionChangeHole,
   changehold_help, changehold_syntax}
  ,
  {"ChangeJoin", 0, ActionChangeJoin,
   changejoin_help, changejoin_syntax}
  ,
  {"ChangeName", 0, ActionChangeName,
   changename_help, changename_syntax}
  ,
  {"ChangePaste", 0, ActionChangePaste,
   changepaste_help, changepaste_syntax}
  ,
  {"ChangePinName", 0, ActionChangePinName,
   changepinname_help, changepinname_syntax}
  ,
  {"ChangeSize", 0, ActionChangeSize,
   changesize_help, changesize_syntax}
  ,
  {"ChangeSquare", 0, ActionChangeSquare,
   changesquare_help, changesquare_syntax}
  ,
  {"ChangeOctagon", 0, ActionChangeOctagon,
   changeoctagon_help, changeoctagon_syntax}
  ,
  {"ClearSquare", 0, ActionClearSquare,
   clearsquare_help, clearsquare_syntax}
  ,
  {"ClearOctagon", 0, ActionClearOctagon,
   clearoctagon_help, clearoctagon_syntax}
  ,
  {"Connection", 0, ActionConnection,
   connection_help, connection_syntax}
  ,
  {"Delete", 0, ActionDelete,
   delete_help, delete_syntax}
  ,
  {"DeleteRats", 0, ActionDeleteRats,
   deleterats_help, deleterats_syntax}
  ,
  {"DisperseElements", 0, ActionDisperseElements,
   disperseelements_help, disperseelements_syntax}
  ,
  {"Display", 0, ActionDisplay,
   display_help, display_syntax}
  ,
  {"DRC", 0, ActionDRCheck,
   drc_help, drc_syntax}
  ,
  {"DumpLibrary", 0, ActionDumpLibrary,
   dumplibrary_help, dumplibrary_syntax}
  ,
  {"ExecuteFile", 0, ActionExecuteFile,
   executefile_help, executefile_syntax}
  ,
  {"Flip", "Click on Object or Flip Point", ActionFlip,
   flip_help, flip_syntax}
  ,
  {"LoadFrom", 0, ActionLoadFrom,
   loadfrom_help, loadfrom_syntax}
  ,
  {"MarkCrosshair", 0, ActionMarkCrosshair,
   markcrosshair_help, markcrosshair_syntax}
  ,
  {"Message", 0, ActionMessage,
   message_help, message_syntax}
  ,
  {"MinMaskGap", 0, ActionMinMaskGap,
   minmaskgap_help, minmaskgap_syntax}
  ,
  {"MinClearGap", 0, ActionMinClearGap,
   mincleargap_help, mincleargap_syntax}
  ,
  {"Mode", 0, ActionMode,
   mode_help, mode_syntax}
  ,
  {"MorphPolygon", 0, ActionMorphPolygon,
   morphpolygon_help, morphpolygon_syntax}
  ,
  {"PasteBuffer", 0, ActionPasteBuffer,
   pastebuffer_help, pastebuffer_syntax}
  ,
  {"Quit", 0, ActionQuit,
   quit_help, quit_syntax}
  ,
  {"RemoveSelected", 0, ActionRemoveSelected,
   removeselected_help, removeselected_syntax}
  ,
  {"Renumber", 0, ActionRenumber,
   renumber_help, renumber_syntax}
  ,
  {"RipUp", 0, ActionRipUp,
   ripup_help, ripup_syntax}
  ,
  {"Select", 0, ActionSelect,
   select_help, select_syntax}
  ,
  {"Unselect", 0, ActionUnselect,
   unselect_help, unselect_syntax}
  ,
  {"SaveSettings", 0, ActionSaveSettings,
   savesettings_help, savesettings_syntax}
  ,
  {"SaveTo", 0, ActionSaveTo,
   saveto_help, saveto_syntax}
  ,
  {"SetSquare", 0, ActionSetSquare,
   setsquare_help, setsquare_syntax}
  ,
  {"SetOctagon", 0, ActionSetOctagon,
   setoctagon_help, setoctagon_syntax}
  ,
  {"SetThermal", 0, ActionSetThermal,
   setthermal_help, setthermal_syntax}
  ,
  {"SetValue", 0, ActionSetValue,
   setvalue_help, setvalue_syntax}
  ,
  {"ToggleHideName", 0, ActionToggleHideName,
   togglehidename_help, togglehidename_syntax}
  ,
  {"Undo", 0, ActionUndo,
   undo_help, undo_syntax}
  ,
  {"Redo", 0, ActionRedo,
   redo_help, redo_syntax}
  ,
  {"SetSame", "Select item to use attributes from", ActionSetSame,
   setsame_help, setsame_syntax}
  ,
  {"SetFlag", 0, ActionSetFlag,
   setflag_help, setflag_syntax}
  ,
  {"ClrFlag", 0, ActionClrFlag,
   clrflag_help, clrflag_syntax}
  ,
  {"ChangeFlag", 0, ActionChangeFlag,
   changeflag_help, changeflag_syntax}
  ,
  {"Polygon", 0, ActionPolygon,
   polygon_help, polygon_syntax}
  ,
  {"RouteStyle", 0, ActionRouteStyle,
   routestyle_help, routestyle_syntax}
  ,
  {"MoveObject", "Select an Object", ActionMoveObject,
   moveobject_help, moveobject_syntax}
  ,
  {"MoveToCurrentLayer", 0, ActionMoveToCurrentLayer,
   movetocurrentlayer_help, movetocurrentlayer_syntax}
  ,
  {"New", 0, ActionNew,
   new_help, new_syntax}
  ,
  {"pscalib", 0, ActionPSCalib}
  ,
  {"ElementList", 0, ActionElementList,
   elementlist_help, elementlist_syntax}
  ,
  {"ElementSetAttr", 0, ActionElementSetAttr,
   elementsetattr_help, elementsetattr_syntax}
  ,
  {"ExecCommand", 0, ActionExecCommand,
   execcommand_help, execcommand_syntax}
  ,
  {"Import", 0, ActionImport,
   import_help, import_syntax}
  ,
};

REGISTER_ACTIONS (action_action_list)
<|MERGE_RESOLUTION|>--- conflicted
+++ resolved
@@ -7499,17 +7499,11 @@
 	  unlink (tmpfile);
 	  return 1;
 	}
-<<<<<<< HEAD
+
 #ifdef DEBUG
       printf("ActionImport:  ===========  About to run ActionExecuteFile, file = %s  ============\n", tmpfile);
 #endif
-=======
-
-#ifdef DEBUG
-      printf("ActionImport:  ===========  About to run ActionExecuteFile, file = %s  ============\n", tmpfile);
-#endif
-
->>>>>>> 7e952506
+
       cmd[0] = tmpfile;
       cmd[1] = NULL;
       ActionExecuteFile (1, cmd, 0, 0);
