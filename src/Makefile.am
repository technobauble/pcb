## -*- makefile -*-

SUBDIRS=	icons

CC = @CC_OR_CXX@

pcbtreedir=	@PCBTREEDIR@
pcblibdir=	@PCBLIBDIR@

AUTOMAKE_OPTIONS = subdir-objects
HIDLIST = @HIDLIST@
noinst_LIBRARIES = @HIDLIBS@
EXTRA_LIBRARIES = \
	libgtk.a liblesstif.a libbatch.a \
	liblpr.a libgerber.a libbom.a libpng.a libps.a libnelma.a \
<<<<<<< HEAD
	libgcode.a libscad.a libbboard.a libipcd356.a
=======
	libgcode.a libipcd356.a libgsvit.a
>>>>>>> 8d2ee6d2

pcblib_DATA= \
	default_font \
	gpcb-menu.res \
	pcb-menu.res

bin_PROGRAMS=	pcb

if DEBUG_BUILD
# don't disable assert()
else
AM_CFLAGS= -DNDEBUG
endif

PCB_SRCS = \
	action.c \
	action.h \
	autoplace.c \
	autoplace.h \
	autoroute.c \
	autoroute.h \
	box.h \
	buffer.c \
	buffer.h \
	change.c \
	change.h \
	clip.c \
	clip.h \
	compat.c \
	compat.h \
	const.h \
	copy.c \
	copy.h \
	create.c \
	create.h \
	crosshair.c \
	crosshair.h \
	data.c \
	data.h \
	djopt.c \
	djopt.h \
	dolists.h \
	draw.c \
	draw.h \
	drill.c \
	drill.h \
	edif.y \
	edif_parse.h \
	error.c \
	error.h \
	file.c \
	file.h \
	find.c \
	find.h \
	flags.c \
	fontmode.c \
	free_atexit.c \
	free_atexit.h \
	getline.c \
	gettext.h \
	global.h \
	heap.c \
	heap.h \
	hid.h \
	hid_draw.h \
	insert.c \
	insert.h \
	intersect.c \
	intersect.h \
	layerflags.c \
	layerflags.h \
	line.c \
	line.h \
	lrealpath.c \
	lrealpath.h \
	macro.h \
	main.c \
	mirror.c \
	mirror.h \
	misc.c \
	misc.h \
	move.c \
	move.h \
	mtspace.c \
	mtspace.h \
	mymem.c \
	mymem.h \
	netlist.c \
	parse_l.h \
	parse_l.l \
	parse_y.y \
	pcb-printf.c \
	pcb-printf.h \
	polygon.c \
	polygon.h \
	polygon1.c \
	polyarea.h \
	puller.c \
	print.c \
	print.h \
	rats.c \
	rats.h \
	relocate.c \
	remove.c \
	remove.h \
	renumber.c \
	report.c \
	report.h \
	res_parse.y \
	res_lex.l \
	resource.h \
	rotate.c \
	rotate.h \
	rtree.c \
	rtree.h \
	rubberband.c \
	rubberband.h \
	search.c \
	search.h \
	select.c \
	select.h \
	set.c \
	set.h \
	smartdisperse.c \
	strcasestr.c \
	strflags.c \
	strflags.h \
	teardrops.c \
	thermal.c \
	thermal.h \
	undo.c \
	undo.h \
	vector.c \
	vector.h \
	vendor.c \
	vendor.h \
	hid/common/actions.c \
	hid/common/actions.h \
	hid/common/flags.c \
	hid/common/hidinit.c \
	hid/common/hidinit.h \
	hid/common/hidnogui.c \
	hid/common/hidnogui.h \
	hid/common/extents.c \
	hid/common/draw_helpers.c \
	hid/common/draw_helpers.h \
	hid/common/hid_resource.c \
	hid/common/hid_resource.h \
	hid/hidint.h 

EXTRA_pcb_SOURCES = ${DBUS_SRCS} ${GL_SRCS} toporouter.c toporouter.h
DBUS_SRCS= \
	dbus-pcbmain.c \
	dbus-pcbmain.h \
	dbus.h \
	dbus.c

LIBGTK_GDK_SRCS= \
	hid/gtk/gtkhid-gdk.c

LIBGTK_GL_SRCS= \
	hid/gtk/gtkhid-gl.c \
	hid/gtk/gui-trackball.c \
	hid/gtk/gui-trackball.h

GL_SRCS= \
	hid/common/hidgl.c \
	hid/common/hidgl.h \
	hid/common/trackball.c \
	hid/common/trackball.h

BUILT_SOURCES = \
	core_lists.h \
	gpcb-menu.h \
	hid/gtk/gtk_lists.h \
	hid/lesstif/lesstif_lists.h \
	hid/batch/batch_lists.h \
	hid/png/png_lists.h \
	hid/gcode/gcode_lists.h \
	hid/nelma/nelma_lists.h \
	hid/gsvit/gsvit_lists.h \
	hid/ps/ps_lists.h \
	parse_y.h \
	pcb-menu.h \
	res_parse.h \
	hid/common/hidlist.h

pcb_LDADD = @HIDLIBS@
pcb_DEPENDENCIES = @HIDLIBS@

if WITH_TOPOROUTER
PCB_SRCS += toporouter.c toporouter.h
pcb_LDADD += ../gts/libgts.a
pcb_DEPENDENCIES += ../gts/libgts.a
endif

# All these -I$(top_srcdir) in this file are for globalconst.h.
pcb_CPPFLAGS = -I$(top_srcdir) -I$(srcdir)/../gts
pcb_SOURCES = ${PCB_SRCS} core_lists.h

TEST_SRCS = \
	pcb-printf.c	\
	main-test.c

unittest_CPPFLAGS = -I$(top_srcdir) -DPCB_UNIT_TEST
unittest_SOURCES = ${TEST_SRCS}
check_PROGRAMS = unittest
check_SCRIPTS = unittest
TESTS = unittest

# Action, Attribute, and Flag lists.
core_lists.h : ${PCB_SRCS} Makefile
	true > $@
	(for f in ${PCB_SRCS} ; do cat $(srcdir)/$$f ; done) | grep "^REGISTER" > $@.tmp
	mv $@.tmp $@

DEFS= 	-DLOCALEDIR=\"$(localedir)\" @DEFS@

EXTRA_DIST= \
	check_icon.data \
	default_font \
	$(srcdir)/hid/batch/hid.conf \
	$(srcdir)/hid/bom/hid.conf \
	$(srcdir)/hid/gcode/hid.conf \
	$(srcdir)/hid/gerber/hid.conf \
	$(srcdir)/hid/gtk/gui-icons-misc.data \
	$(srcdir)/hid/gtk/gui-icons-mode-buttons.data \
	$(srcdir)/hid/gtk/hid.conf \
	$(srcdir)/hid/gtk/pcb.rc \
	$(srcdir)/hid/ipcd356/hid.conf \
	$(srcdir)/hid/lesstif/hid.conf \
	$(srcdir)/hid/lpr/hid.conf \
	$(srcdir)/hid/png/hid.conf \
	$(srcdir)/hid/nelma/hid.conf \
	$(srcdir)/hid/gsvit/hid.conf \
	$(srcdir)/hid/ps/hid.conf \
	$(srcdir)/hid/scad/hid.conf \
	$(srcdir)/hid/bboard/hid.conf \
	gpcb-menu.res.in \
	pcb-menu.res.in \
	gpcb-menu.res.h \
	pcb-menu.res.h \
	pcbtest.sh.in \
	dbus.xml

AM_YFLAGS=	-d

all-local: pcbtest.sh ${PCBTEST_BAT}

pcb-menu.res : pcb-menu.res.in
	echo '/* AUTOMATICALLY GENERATED FROM pcb-menu.res.in DO NOT EDIT */' > $@
	cat ${srcdir}/pcb-menu.res.in >> $@

pcb-menu.h : pcb-menu.res
	echo '/* AUTOMATICALLY GENERATED FROM pcb-menu.res DO NOT EDIT */' > $@
	echo 'const char *pcb_menu_default[] = {' >> $@
	sed 's/\\/\\\\/g; s/"/\\"/g; s/^/"/; s/$$/",/' < pcb-menu.res >> $@
	echo '0};' >> $@

gpcb-menu.res : gpcb-menu.res.in
	echo '/* AUTOMATICALLY GENERATED FROM gpcb-menu.res.in DO NOT EDIT */' > $@
	cat ${srcdir}/gpcb-menu.res.in >> $@

gpcb-menu.h : gpcb-menu.res
	echo '/* AUTOMATICALLY GENERATED FROM gpcb-menu.res DO NOT EDIT */' > $@
	echo 'const char *gpcb_menu_default[] = {' >> $@
	sed 's/\\/\\\\/g; s/"/\\"/g; s/^/"/; s/$$/",/' < gpcb-menu.res >> $@
	echo '0};' >> $@

# Menus i18n.  The .res.h files are used simply to give strings which
# feed into ../po/pcb.pot for translation.  This is the only place
# these files are used.  When menu resources are parsed, the strings
# are translated.  We likely should find a way to not try to copy
# back to srcdir all the time but it is possible that the gettext/intltool
# flow can't really deal with getting strings from built sources.
%.res.h : %.res
	$(INTLTOOL_EXTRACT) --type=gettext/quoted $^
	mv -f $@ ${srcdir}/$@ || true

check-local: gpcb-menu.res.h pcb-menu.res.h

hid/common/hidlist.h : Makefile
	$(MKDIR_P) hid/common
	true > $@
	for e in ${HIDLIST}; do \
	  echo "HID_DEF($${e})" >> $@; \
	done

libgtk_a_CPPFLAGS = -I$(top_srcdir) -I./hid/gtk
LIBGTK_SRCS = \
	dolists.h \
	hid/hidint.h \
	hid/gtk/ghid-cell-renderer-visibility.c \
	hid/gtk/ghid-cell-renderer-visibility.h \
	hid/gtk/ghid-coord-entry.c \
	hid/gtk/ghid-coord-entry.h \
	hid/gtk/ghid-layer-selector.c \
	hid/gtk/ghid-layer-selector.h \
	hid/gtk/ghid-main-menu.c \
	hid/gtk/ghid-main-menu.h \
	hid/gtk/ghid-route-style-selector.c \
	hid/gtk/ghid-route-style-selector.h \
	hid/gtk/gtkhid-main.c \
	hid/gtk/gtkhid.h \
	hid/gtk/gui.h \
	hid/gtk/gui-command-window.c \
	hid/gtk/gui-config.c \
	hid/gtk/gui-dialog-print.c \
	hid/gtk/gui-dialog.c \
	hid/gtk/gui-drc-window.c \
	hid/gtk/gui-drc-window.h \
	hid/gtk/gui-keyref-window.c \
	hid/gtk/gui-library-window.c \
	hid/gtk/gui-library-window.h \
	hid/gtk/gui-log-window.c \
	hid/gtk/gui-misc.c \
	hid/gtk/gui-netlist-window.c \
	hid/gtk/gui-output-events.c \
	hid/gtk/gui-pinout-preview.c \
	hid/gtk/gui-pinout-preview.h \
	hid/gtk/gui-pinout-window.c \
	hid/gtk/gui-top-window.c \
	hid/gtk/gui-utils.c
libgtk_a_SOURCES = ${LIBGTK_SRCS} hid/gtk/gtk_lists.h

hid/gtk/gtk_lists.h : ${LIBGTK_SRCS} Makefile
	$(MKDIR_P) hid/gtk
	true > $@
	(for f in ${LIBGTK_SRCS} ; do cat $(srcdir)/$$f ; done) | grep "^REGISTER" > $@.tmp
	mv $@.tmp $@

# If we are building with dbus support, we need some extra files
if WITH_DBUS
dbus-introspect.h : dbus.xml Makefile
	echo '/* AUTOMATICALLY GENERATED FROM dbus.xml DO NOT EDIT */' > $@.tmp
	echo "static char *pcb_dbus_introspect_xml ="  > $@.tmp
	sed 's/\\/\\\\/g; s/"/\\"/g; s/^/"/; s/$$/"/' < $(srcdir)/dbus.xml >> $@.tmp
	echo ";" >> $@.tmp
	mv $@.tmp $@

PCB_SRCS+=	${DBUS_SRCS}
BUILT_SOURCES+=	dbus-introspect.h
endif

# If we are building with GL support, we need some extra files
if USE_GL
PCB_SRCS+=	${GL_SRCS}
LIBGTK_SRCS+=	${LIBGTK_GL_SRCS}
else
LIBGTK_SRCS+=	${LIBGTK_GDK_SRCS}
endif

# If we are building on win32, then compile in some icons for the
# desktop and application toolbar
if WIN32
pcb_icon.o : pcb_icon.ico $(srcdir)/hid/gtk/pcb.rc
	$(WINDRES) $(srcdir)/hid/gtk/pcb.rc $@

pcb_icon.ico: $(top_srcdir)/data/pcb_icon.ico
	cp $(top_srcdir)/data/pcb_icon.ico $@

pcb_LDADD+=			pcb_icon.o
pcb_DEPENDENCIES+=	pcb_icon.o
endif

liblesstif_a_CPPFLAGS = -I$(top_srcdir) -I./hid/lesstif
LIBLESSTIF_SRCS = \
	dolists.h \
	hid/hidint.h \
	hid/lesstif/dialogs.c \
	hid/lesstif/lesstif.h \
	hid/lesstif/library.c \
	hid/lesstif/main.c \
	hid/lesstif/menu.c \
	hid/lesstif/netlist.c \
	hid/lesstif/styles.c \
	hid/lesstif/xincludes.h 
liblesstif_a_SOURCES = ${LIBLESSTIF_SRCS} hid/lesstif/lesstif_lists.h

hid/lesstif/lesstif_lists.h : ${LIBLESSTIF_SRCS} Makefile
	$(MKDIR_P) hid/lesstif
	true > $@
	(for f in ${LIBLESSTIF_SRCS} ; do cat $(srcdir)/$$f ; done) | grep "^REGISTER" > $@.tmp
	mv $@.tmp $@

libbatch_a_CPPFLAGS = -I$(top_srcdir) -I./hid/batch
LIBBATCH_SRCS = \
	hid/hidint.h \
	hid/batch/batch.c 
libbatch_a_SOURCES = ${LIBBATCH_SRCS} hid/batch/batch_lists.h

hid/batch/batch_lists.h : ${LIBBATCH_SRCS} Makefile
	$(MKDIR_P) hid/batch
	true > $@
	(for f in ${LIBBATCH_SRCS} ; do cat $(srcdir)/$$f ; done) | grep "^REGISTER" > $@.tmp
	mv $@.tmp $@

libgerber_a_CPPFLAGS = -I$(top_srcdir)
libgerber_a_SOURCES = \
	hid/hidint.h \
	hid/gerber/gerber.c

libscad_a_CPPFLAGS = -I$(top_srcdir)
LIBSCAD_SRCS = \
	hid/hidint.h \
	hid/scad/scad.c \
	hid/scad/scadproto.c \
	hid/scad/scadcomp.c
libscad_a_SOURCES =  ${LIBSCAD_SRCS} hid/scad/scad.h

libbom_a_CPPFLAGS = -I$(top_srcdir)
libbom_a_SOURCES = \
	hid/hidint.h \
	hid/bom/bom.c

libbboard_a_CPPFLAGS = -I$(top_srcdir)
libbboard_a_SOURCES = \
	hid/hidint.h \
	hid/bboard/bboard.c

libipcd356_a_CPPFLAGS = -I$(top_srcdir)
libipcd356_a_SOURCES = \
	hid/hidint.h \
	hid/ipcd356/ipcd356.c

libps_a_CPPFLAGS = -I$(top_srcdir) -I./hid/ps
LIBPS_SRCS = \
	dolists.h \
	hid/hidint.h \
	hid/ps/ps.c \
	hid/ps/ps.h \
	hid/ps/eps.c 
libps_a_SOURCES = ${LIBPS_SRCS} hid/ps/ps_lists.h

hid/ps/ps_lists.h : ${LIBPS_SRCS} Makefile
	$(MKDIR_P) hid/ps
	true > $@
	(for f in ${LIBPS_SRCS} ; do cat $(srcdir)/$$f ; done) | grep "^REGISTER" > $@.tmp
	mv $@.tmp $@

libpng_a_CPPFLAGS = -I$(top_srcdir) -I./hid/png
LIBPNG_SRCS = \
	dolists.h \
	hid/hidint.h \
	hid/png/png.c \
	hid/png/png.h 
libpng_a_SOURCES = ${LIBPNG_SRCS} hid/png/png_lists.h

hid/png/png_lists.h : ${LIBPNG_SRCS} Makefile
	$(MKDIR_P) hid/png
	true > $@
	(for f in ${LIBPNG_SRCS} ; do cat $(srcdir)/$$f ; done) | grep "^REGISTER" > $@.tmp
	mv $@.tmp $@

libgcode_a_CPPFLAGS = -I$(top_srcdir) -I./hid/gcode
LIBGCODE_SRCS = \
	dolists.h \
	hid/hidint.h \
	hid/gcode/gcode.c \
	hid/gcode/decompose.c \
	hid/gcode/decompose.h \
	hid/gcode/trace.c \
	hid/gcode/trace.h \
	hid/gcode/curve.c \
	hid/gcode/curve.h \
	hid/gcode/auxiliary.h \
	hid/gcode/bitmap.h \
	hid/gcode/lists.h \
	hid/gcode/potracelib.h 
libgcode_a_SOURCES = ${LIBGCODE_SRCS} hid/gcode/gcode_lists.h

hid/gcode/gcode_lists.h : ${LIBGCODE_SRCS} Makefile
	$(MKDIR_P) hid/gcode
	true > $@
	(for f in ${LIBGCODE_SRCS} ; do cat $(srcdir)/$$f ; done) | grep "^REGISTER" > $@.tmp
	mv $@.tmp $@

libnelma_a_CPPFLAGS = -I$(top_srcdir) -I./hid/nelma
LIBNELMA_SRCS = \
	dolists.h \
	hid/hidint.h \
	hid/nelma/nelma.c
libnelma_a_SOURCES = ${LIBNELMA_SRCS} hid/nelma/nelma_lists.h

hid/nelma/nelma_lists.h : ${LIBNELMA_SRCS} Makefile
	$(MKDIR_P) hid/nelma
	true > $@
	(for f in ${LIBNELMA_SRCS} ; do cat $(srcdir)/$$f ; done) | grep "^REGISTER" > $@.tmp
	mv $@.tmp $@

libgsvit_a_CPPFLAGS = -I$(top_srcdir) -I./hid/gsvit
LIBGSVIT_SRCS = \
	dolists.h \
	hid/hidint.h \
	hid/gsvit/xmlout.h \
	hid/gsvit/gsvit.c
libgsvit_a_SOURCES = ${LIBGSVIT_SRCS} hid/gsvit/gsvit_lists.h

hid/gsvit/gsvit_lists.h : ${LIBGSVIT_SRCS} Makefile
	$(MKDIR_P) hid/gsvit
	true > $@
	(for f in ${LIBGSVIT_SRCS} ; do cat $(srcdir)/$$f ; done) | grep "^REGISTER" > $@.tmp
	mv $@.tmp $@

liblpr_a_CPPFLAGS = -I$(top_srcdir)
liblpr_a_SOURCES = \
	hid/hidint.h \
	hid/lpr/lpr.c

DISTCLEANFILES= pcbtest.sh gpcb-menu.h pcb-menu.h \
	hid/batch/batch_lists.h \
	hid/common/hidlist.h \
	hid/gtk/gtk_lists.h \
	hid/lesstif/lesstif_lists.h \
	hid/png/png_lists.h \
	hid/gcode/gcode_lists.h \
	hid/nelma/nelma_lists.h \
	hid/ps/ps_lists.h \
	core_lists.h \
	dbus-introspect.h \
	gpcb-menu.res \
	pcb-menu.res \
	gpcb-menu.res.h \
	pcb-menu.res.h

# create wrapper script that lets you test pcb prior to installation
pcbtest.sh:	$(srcdir)/pcbtest.sh.in Makefile
	sed -e 's;@BUILDDIR@;${abs_builddir};g' -e 's;@TOP_BUILDDIR@;${abs_top_builddir};g' \
		-e 's;@TOPSRCDIR@;${abs_top_srcdir};g' \
		$(srcdir)/pcbtest.sh.in > $@
	chmod 755 $@


if WIN32
# create a wrapper script that lets you test pcb prior to installation
# when building under cygwin with the mingw cross compilers
pcbtest.bat:	$(srcdir)/pcbtest.bat.in Makefile
	cygpath --windows ${abs_top_builddir} | awk '{printf("set PCB_TOP_BUILD=%s\n", $$0)}' > $@
	cygpath --windows ${abs_top_srcdir} | awk '{printf("set PCB_TOP_SRC=%s\n", $$0)}' >> $@
	cygpath --windows `${CC}  -print-sysroot`  | awk '{printf("set SYS_ROOT=%s\n", $$0)}' >> $@
	echo 'set PCBLIBDIR=%PCB_TOP_BUILD%\lib' >> $@
	echo 'set PCBLIBNEWLIBDIR=%PCB_TOP_BUILD%\lib\pcblib-newlib' >> $@
	echo 'set PCBNEWLIBDIR=%PCB_TOP_BUILD%\newlib' >> $@
	echo 'set PCBFONTDIR=%PCB_TOP_SRC%\lib' >> $@
	echo 'set PATH=%SYS_ROOT%\mingw\bin;%SYS_ROOT%\mingw\lib;%PATH%' >> $@
	echo '.\pcb.exe --lib-path %PCBLIBDIR% --lib-newlib %PCBLIBNEWLIBDIR% --element-path %PCBNEWLIBDIR% --font-path %PCBFONTDIR% --lib-command-dir %PCBLIBDIR%' >> $@
	chmod 755 $@
PCBTEST_BAT=	pcbtest.bat
endif<|MERGE_RESOLUTION|>--- conflicted
+++ resolved
@@ -13,11 +13,7 @@
 EXTRA_LIBRARIES = \
 	libgtk.a liblesstif.a libbatch.a \
 	liblpr.a libgerber.a libbom.a libpng.a libps.a libnelma.a \
-<<<<<<< HEAD
-	libgcode.a libscad.a libbboard.a libipcd356.a
-=======
-	libgcode.a libipcd356.a libgsvit.a
->>>>>>> 8d2ee6d2
+	libgcode.a libscad.a libbboard.a libipcd356.a libgsvit.a
 
 pcblib_DATA= \
 	default_font \
